--- conflicted
+++ resolved
@@ -1,15 +1,8 @@
 [tool.poetry]
 name = "sed-processor"
-<<<<<<< HEAD
 packages = [{include = "sed", from = "src"}]
 include = ["config"]
 version = "1.0.0a0"
-=======
-packages = [
-    {include = "sed"}
-]
-version = "0.3.3a1"
->>>>>>> d1886917
 description = "Single Event Data Frame Processor: Backend to handle photoelectron resolved datastreams"
 authors = ["OpenCOMPES team <sed-processor@mpes.science>"]
 readme = "README.md"
@@ -27,23 +20,14 @@
 ipympl = ">=0.9.1"
 ipywidgets = "^8.1.5"
 lmfit = ">=1.0.3"
-<<<<<<< HEAD
-matplotlib = ">=3.5.1, <3.9.1"
-=======
-matplotlib = ">=3.5.1, <3.9.0"
->>>>>>> d1886917
+matplotlib = ">=3.5.1"
 natsort = ">=8.1.0"
 numba = ">=0.55.1"
 numpy = ">=1.18, <2.0"
 pandas = ">=1.4.1"
 psutil = ">=5.9.0"
-<<<<<<< HEAD
-pynxtools-mpes = "^0.2.0"
-pynxtools = "^0.8.0"
-=======
 pynxtools-mpes = ">=0.2.0"
 pynxtools = ">=0.8.0"
->>>>>>> d1886917
 pyyaml = ">=6.0.0"
 scipy = ">=1.8.0"
 symmetrize = ">=0.5.5"
@@ -56,18 +40,11 @@
 pydantic = ">=2.8.2"
 jupyter = {version = ">=1.0.0", optional = true}
 ipykernel = {version = ">=6.9.1", optional = true}
-<<<<<<< HEAD
 jupyterlab = {version = ">=4.1.8", optional = true}
 jupyterlab-h5web = {version = ">=8.0.0", extras = ["full"]}
-=======
-jupyterlab = {version = "^3.4.0", optional = true}
-notebook = {version = ">=6.5.7, <7.0.0", optional = true}
-jupyterlab-h5web = {version = "^8.0.0", extras = ["full"]}
-
->>>>>>> d1886917
 
 [tool.poetry.extras]
-notebook = ["jupyter", "ipykernel", "jupyterlab", "notebook", "jupyterlab-h5web"]
+notebook = ["jupyter", "ipykernel", "jupyterlab", "jupyterlab-h5web"]
 all = ["notebook"]
 
 [tool.poetry.group.dev.dependencies]
