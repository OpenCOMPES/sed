[tool.poetry]
name = "sed-processor"
packages = [
    {include = "sed"}
]
version = "0.1.10a4"
description = "Single Event Data Frame Processor: Backend to handle photoelectron resolved datastreams"
authors = ["OpenCOMPES team <sed-processor@mpes.science>"]
readme = "README.md"
repository = "https://github.com/OpenCOMPES/sed"
documentation = "https://opencompes.github.io/sed/"
keywords = ["sed", "mpes", "flash", "arpes"]
license = "MIT"

[tool.poetry.dependencies]
<<<<<<< HEAD
python = ">=3.9, <3.13"
=======
python = ">=3.8, <3.11.9"
>>>>>>> 3638747a
bokeh = ">=2.4.2"
dask = {extras = ["dataframe"], version = ">=2021.12.0"}
fastdtw = ">=0.3.4"
h5py = ">=3.6.0"
ipympl = ">=0.9.1"
ipywidgets = "^7.7.1"
lmfit = ">=1.0.3"
matplotlib = ">=3.5.1"
natsort = ">=8.1.0"
numba = ">=0.55.1"
numpy = ">=1.18"
pandas = ">=1.4.1"
psutil = ">=5.9.0"
pynxtools-mpes = ">=0.0.3"
pynxtools = ">=0.3.1"
pyyaml = ">=6.0.0"
scipy = ">=1.8.0"
symmetrize = ">=0.5.5"
threadpoolctl = ">=3.1.0"
tifffile = ">=2022.2.9"
tqdm = ">=4.62.3"
xarray = ">=0.20.2"
joblib = ">=1.2.0"
pyarrow = ">=14.0.1"
jupyter = {version = ">=1.0.0", optional = true}
ipykernel = {version = ">=6.9.1", optional = true}
jupyterlab = {version = "^3.4.0", optional = true}
jupyterlab-h5web = {version = "^8.0.0", extras = ["full"]}


[tool.poetry.extras]
notebook = ["jupyter", "ipykernel", "jupyterlab", "jupyterlab-h5web"]
all = ["notebook"]

[tool.poetry.group.dev.dependencies]
pytest = ">=7.0.1"
pytest-cov = ">=3.0.0"
pytest-xdist = ">=2.5.0"
pytest-clarity = ">=1.0.1"
ruff = ">=0.1.7, <0.3.0"
mypy = ">=1.6.0, <1.10.0"
types-pyyaml = ">=6.0.12.12"
types-requests = ">=2.31.0.9"
pyfakefs = ">=5.3.0"
requests-mock = "^1.11.0"


[tool.poetry.group.docs]
optional = true

[tool.poetry.group.docs.dependencies]
sphinx = ">=7.1.2"
sphinx-rtd-theme = ">=1.0.0"
tomlkit = ">=0.12.0"
sphinx-autodoc-typehints = ">=1.17.0"
nbsphinx = ">=0.9.3"
myst-parser = ">=2.0.0"

[build-system]
requires = ["poetry-core>=1.0.0"]
build-backend = "poetry.core.masonry.api"

[tool.coverage.report]
omit = [
    "config.py",
    "config-3.py",
]

[tool.ruff]
include = ["sed/*.py", "tests/*.py"]
lint.select = [
    "E", # pycodestyle
    "W", # pycodestyle
    "PL", # pylint
    "F841", # unused variable
    "F401", # unused imports
    "ARG", # unused arguments
]
lint.ignore = [
    "E701", # Multiple statements on one line (colon)
    "PLR0911", # Too many return statements
    "PLR0912", # Too many branches
    "PLR0913", # Too many arguments in function definition
    "PLR0915", # Too many statements
    "PLR2004", # Magic value used instead of constant
    "PLR5501", # else-if-used
    "PLW2901", # redefined-loop-name
]
lint.fixable = ["ALL"]
line-length = 100 # change the default line length number or characters.

[tool.mypy]
strict = false
ignore_missing_imports = true
follow_imports = "silent"
no_strict_optional = true
disable_error_code = "import, annotation-unchecked"<|MERGE_RESOLUTION|>--- conflicted
+++ resolved
@@ -13,11 +13,7 @@
 license = "MIT"
 
 [tool.poetry.dependencies]
-<<<<<<< HEAD
 python = ">=3.9, <3.13"
-=======
-python = ">=3.8, <3.11.9"
->>>>>>> 3638747a
 bokeh = ">=2.4.2"
 dask = {extras = ["dataframe"], version = ">=2021.12.0"}
 fastdtw = ">=0.3.4"
