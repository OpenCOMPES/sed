--- conflicted
+++ resolved
@@ -20,12 +20,8 @@
       run: |
         git lfs pull
         python -m pip install --upgrade pip
-<<<<<<< HEAD
-        pip install pycodestyle pylint mypy pytest types-PyYAML types-requests
+        pip install pycodestyle pylint mypy pytest types-PyYAML types-requests coverage coveralls
         if [ -f requirements.txt ]; then pip install -r requirements.txt; fi
-=======
-        python -m pip install pycodestyle pylint mypy types-PyYAML pytest coverage coveralls
->>>>>>> fc391146
     - name: Install package
       run: |
         python -m pip install .
