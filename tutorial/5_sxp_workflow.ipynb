{
 "cells": [
  {
   "cell_type": "markdown",
   "metadata": {},
   "source": [
    "# Tutorial for binning data from the SXP instrument at the European XFEL"
   ]
  },
  {
   "cell_type": "markdown",
   "metadata": {},
   "source": [
    "## Preparation\n",
    "### Import necessary libraries"
   ]
  },
  {
   "cell_type": "code",
   "execution_count": null,
   "metadata": {
    "notebookRunGroups": {
     "groupValue": "1"
    }
   },
   "outputs": [],
   "source": [
    "%load_ext autoreload\n",
    "%autoreload 2\n",
    "from pathlib import Path\n",
    "import os\n",
    "import xarray as xr\n",
    "import numpy as np\n",
    "\n",
    "from sed import SedProcessor\n",
    "from sed.dataset import dataset\n",
    "\n",
    "%matplotlib widget\n",
    "import matplotlib.pyplot as plt"
   ]
  },
  {
   "cell_type": "markdown",
   "metadata": {},
   "source": [
    "### Get data paths\n",
    "The paths are such that if you are on Maxwell, it uses those. Otherwise data is downloaded in current directory from Zenodo.\n",
    "\n",
    "Generally, if it is your beamtime, you can both read the raw data and write to processed directory. However, for the public data, you can not write to processed directory."
   ]
  },
  {
   "cell_type": "code",
   "execution_count": null,
   "metadata": {
    "notebookRunGroups": {
     "groupValue": "1"
    }
   },
   "outputs": [],
   "source": [
<<<<<<< HEAD
    "# pick the default configuration file for the SXP experiment\n",
    "config_file = Path('../sed/config/sxp_example_config.yaml')\n",
    "assert config_file.exists()"
=======
    "beamtime_dir = \"/gpfs/exfel/exp/SXP/202302/p004316/\" # on Maxwell\n",
    "if os.path.exists(beamtime_dir) and os.access(beamtime_dir, os.R_OK):\n",
    "    path = beamtime_dir + \"/raw/\"\n",
    "    buffer_path = \"Au_Mica/processed/\"\n",
    "else:\n",
    "    # data_path can be defined and used to store the data in a specific location\n",
    "    dataset.get(\"Au_Mica\") # Put in Path to a storage of at least 10 GByte free space.\n",
    "    path = dataset.dir\n",
    "    buffer_path = path + \"/processed/\""
>>>>>>> bff2071b
   ]
  },
  {
   "cell_type": "markdown",
   "metadata": {},
   "source": [
    "### Config setup\n",
    "Here we get the path to the config file and setup the relevant directories. This can also be done directly in the config file."
   ]
  },
  {
   "cell_type": "code",
   "execution_count": null,
   "metadata": {},
   "outputs": [],
   "source": [
    "# pick the default configuration file for SXP@XFEL\n",
    "config_file = Path('../sed/config/sxp_example_config.yaml')\n",
    "assert config_file.exists()"
   ]
  },
  {
   "cell_type": "code",
   "execution_count": null,
   "metadata": {},
   "outputs": [],
   "source": [
    "# here we setup a dictionary that will be used to override the path configuration\n",
    "config_override = {\n",
    "    \"core\": {\n",
    "        \"paths\": {\n",
<<<<<<< HEAD
    "            \"raw\": \"/gpfs/exfel/exp/SXP/202302/p004316/raw/\",\n",
    "            \"processed\": os.path.expanduser(\"~\") + \"/sxp_parquet/\",\n",
    "        }\n",
    "    }\n",
    "}\n",
    "sp = SedProcessor(\n",
    "    runs=[\"0058\", \"0059\", \"0060\", \"0061\"],\n",
    "    config=config,\n",
    "    user_config=config_file,\n",
    "    system_config={},\n",
    "    collect_metadata=False,\n",
    ")\n",
    "sp.add_jitter()"
=======
    "            \"data_raw_dir\": path,\n",
    "            \"data_parquet_dir\": buffer_path,\n",
    "        },\n",
    "    },\n",
    "}"
>>>>>>> bff2071b
   ]
  },
  {
   "cell_type": "markdown",
   "metadata": {},
   "source": [
    "### cleanup previous config files\n",
    "In this notebook, we will show how calibration parameters can be generated. Therefore we want to clean the local directory of previously generated files.\n",
    "\n",
    "**WARNING** running the cell below will delete the \"sed_config.yaml\" file in the local directory. If these contain precious calibration parameters, **DO NOT RUN THIS CELL**."
   ]
  },
  {
   "cell_type": "code",
   "execution_count": null,
   "metadata": {},
   "outputs": [],
   "source": [
    "local_folder_config = Path('./sed_config.yaml')\n",
    "if local_folder_config.exists():\n",
    "    os.remove(local_folder_config)\n",
    "    print(f'deleted local config file {local_folder_config}')\n",
    "assert not local_folder_config.exists()"
   ]
  },
  {
   "cell_type": "markdown",
   "metadata": {},
   "source": [
    "## Load Au/Mica data\n",
    "Now we load a couple of scans from Au 4f core levels. Data will be processed to parquet format first, if not existing yet, and then loaded into the processor."
   ]
  },
  {
   "cell_type": "code",
   "execution_count": null,
   "metadata": {},
   "outputs": [],
   "source": [
    "sp = SedProcessor(\n",
    "    runs=[\"0058\", \"0059\", \"0060\", \"0061\"],\n",
    "    config=config_override,\n",
    "    system_config=config_file,\n",
    "    collect_metadata=False,\n",
    "    verbose=True,\n",
    ")"
   ]
  },
  {
   "cell_type": "markdown",
   "metadata": {},
   "source": [
    "## Inspect the dataframe\n",
    "We first try to get an overview of the structure of the data. For this, we look at the loaded dataframe:"
   ]
  },
  {
   "cell_type": "code",
   "execution_count": null,
   "metadata": {},
   "outputs": [],
   "source": [
    "sp.dataframe.head()"
   ]
  },
  {
   "cell_type": "markdown",
   "metadata": {},
   "source": [
    "### Train IDs in scans \n",
    "Next, let's look at the trainIDs contained in these runs"
   ]
  },
  {
   "cell_type": "code",
   "execution_count": null,
   "metadata": {},
   "outputs": [],
   "source": [
    "plt.figure()\n",
    "ids=sp.dataframe.trainId.compute().values\n",
    "plt.plot(ids)\n",
    "plt.show()"
   ]
  },
  {
   "cell_type": "markdown",
   "metadata": {},
   "source": [
    "### Channel Histograms\n",
    "Let's look at the single histograms of the main data channels"
   ]
  },
  {
   "cell_type": "code",
   "execution_count": null,
   "metadata": {},
   "outputs": [],
   "source": [
    "sp.view_event_histogram(dfpid=3)"
   ]
  },
  {
   "cell_type": "markdown",
   "metadata": {},
   "source": [
    "### PulseIds, ElectronIds\n",
    "To get a better understanding of the structure of the data, lets look at the histograms of microbunches and electrons. We see that we have more hits at later microbunches, and only few multi-hits."
   ]
  },
  {
   "cell_type": "code",
   "execution_count": null,
   "metadata": {},
   "outputs": [],
   "source": [
    "axes = [\"pulseId\", \"electronId\"]\n",
    "bins = [101, 11]\n",
    "ranges = [(-0.5, 800.5), (-0.5, 10.5)]\n",
    "sp.view_event_histogram(dfpid=1, axes=axes, bins=bins, ranges=ranges)"
   ]
  },
  {
   "cell_type": "markdown",
   "metadata": {},
   "source": [
    "We can also inspect the counts per train as function of the trainId and the pulseId, which gives us a good idea about the evolution of the count rate over the run(s)"
   ]
  },
  {
   "cell_type": "code",
   "execution_count": null,
   "metadata": {},
   "outputs": [],
   "source": [
    "plt.figure()\n",
    "axes = [\"trainId\", \"pulseId\"]\n",
    "bins = [100, 100]\n",
    "ranges = [(ids.min()+1, ids.max()), (0, 800)]\n",
    "res = sp.compute(bins=bins, axes=axes, ranges=ranges)\n",
    "res.plot()"
   ]
  },
  {
   "cell_type": "markdown",
   "metadata": {},
   "source": [
    "## Spectrum vs. MicrobunchId\n",
    "Let's check the TOF spectrum as function of microbunch ID, to understand if the increasing hit probability has any influence on the spectrum."
   ]
  },
  {
   "cell_type": "code",
   "execution_count": null,
   "metadata": {},
   "outputs": [],
   "source": [
    "axes = [\"dldTimeSteps\", \"pulseId\"]\n",
    "bins = [200, 800]\n",
    "ranges = [(8000, 28000), (0, 800)]\n",
    "res = sp.compute(bins=bins, axes=axes, ranges=ranges)\n",
    "plt.figure()\n",
    "res.plot(robust=True)"
   ]
  },
  {
   "cell_type": "markdown",
   "metadata": {},
   "source": [
    "We see that the background below the Au 4f core levels slightly changes with microbunch ID. The origin of this is not quite clear yet."
   ]
  },
  {
   "cell_type": "code",
   "execution_count": null,
   "metadata": {},
   "outputs": [],
   "source": [
    "plt.figure()\n",
    "(res.loc[{\"pulseId\":slice(0,50)}].sum(axis=1)/res.loc[{\"pulseId\":slice(0,50)}].sum(axis=1).mean()).plot()\n",
    "(res.loc[{\"pulseId\":slice(700,750)}].sum(axis=1)/res.loc[{\"pulseId\":slice(700,750)}].sum(axis=1).mean()).plot()\n",
    "plt.legend((\"mbID=0-50\", \"mbID=700-750\"))"
   ]
  },
  {
   "cell_type": "markdown",
   "metadata": {},
   "source": [
    "## Energy Calibration\n",
    "We now load a bias series, where the sample bias was varied, effectively shifting the energy spectra. This allows us to calibrate the conversion between the digital values of the dld and the energy."
   ]
  },
  {
   "cell_type": "markdown",
   "metadata": {},
   "source": [
    "### time-of-flight spectrum\n",
    "to compare with what we see on the measurement computer, we might want to plot the time-of-flight spectrum. This is done here."
   ]
  },
  {
   "cell_type": "code",
   "execution_count": null,
   "metadata": {},
   "outputs": [],
   "source": [
    "sp.append_tof_ns_axis()"
   ]
  },
  {
   "cell_type": "markdown",
   "metadata": {},
   "source": [
    "Now, to determine proper binning ranges, let's have again a look at the event histograms:"
   ]
  },
  {
   "cell_type": "code",
   "execution_count": null,
   "metadata": {},
   "outputs": [],
   "source": [
    "axes = [\"dldTime\"]\n",
    "bins = [150]\n",
    "ranges = [(-0.5, 150.5)]\n",
    "sp.view_event_histogram(dfpid=1, axes=axes, bins=bins, ranges=ranges)"
   ]
  },
  {
   "cell_type": "markdown",
   "metadata": {},
   "source": [
    "### Load energy calibration files\n",
    "We now load a range of runs sequentially, that were recorded with different sample bias values, and load them afterwards into an xarray"
   ]
  },
  {
   "cell_type": "code",
   "execution_count": null,
   "metadata": {},
   "outputs": [],
   "source": [
    "runs = [\"0074\", \"0073\", \"0072\", \"0071\", \"0070\", \"0064\", \"0065\", \"0066\", \"0067\", \"0068\", \"0069\"]\n",
    "biases = np.arange(962, 951, -1)\n",
    "data = []\n",
    "for run in runs:\n",
    "    sp.load(runs=[run])\n",
    "    axes = [\"dldTimeSteps\"]\n",
    "    bins = [2000]\n",
    "    ranges = [(1000, 25000)]\n",
    "    res = sp.compute(bins=bins, axes=axes, ranges=ranges)\n",
    "    data.append(res)\n",
    "\n",
    "biasSeries = xr.concat(data, dim=xr.DataArray(biases, dims=\"sampleBias\", name=\"sampleBias\"))"
   ]
  },
  {
   "cell_type": "markdown",
   "metadata": {},
   "source": [
    "### Load bias series\n",
    "Now we load the bias series xarray into the processor for calibration"
   ]
  },
  {
   "cell_type": "code",
   "execution_count": null,
   "metadata": {},
   "outputs": [],
   "source": [
    "sp.load_bias_series(binned_data=biasSeries)"
   ]
  },
  {
   "cell_type": "markdown",
   "metadata": {},
   "source": [
    "### find calibration parameters\n",
    "We now will fit the tof-energy relation. This is done by finding the maxima of a peak in the tof spectrum, and then fitting the square root relation to obtain the calibration parameters. "
   ]
  },
  {
   "cell_type": "code",
   "execution_count": null,
   "metadata": {},
   "outputs": [],
   "source": [
    "ranges=(6380, 6700)\n",
    "ref_id=6\n",
    "sp.find_bias_peaks(ranges=ranges, ref_id=ref_id, apply=True)"
   ]
  },
  {
   "cell_type": "code",
   "execution_count": null,
   "metadata": {},
   "outputs": [],
   "source": [
    "sp.calibrate_energy_axis(\n",
    "    ref_energy=-33,\n",
    "    method=\"lmfit\",\n",
    "    energy_scale='kinetic',\n",
    "    d={'value':1.1,'min': .2, 'max':5.0, 'vary':False},\n",
    "    t0={'value':-1E-8, 'min': -1E-6, 'max': 1e-4, 'vary':True},\n",
    "    E0={'value': 0., 'min': -1500, 'max': 1500, 'vary': True},\n",
    ")"
   ]
  },
  {
   "cell_type": "markdown",
   "metadata": {},
   "source": [
    "### Save calibration\n",
    "Now we save the calibration parameters into a local configuration file, that will be loaded in the next step"
   ]
  },
  {
<<<<<<< HEAD
=======
   "cell_type": "code",
   "execution_count": null,
   "metadata": {},
   "outputs": [],
   "source": [
    "sp.save_energy_calibration()"
   ]
  },
  {
>>>>>>> bff2071b
   "cell_type": "markdown",
   "metadata": {},
   "source": [
    "## Bin data with energy axis\n",
    "Now that we have the calibration parameters, we can generate the energy axis for our dataset. We need to load it again, and apply the calibration"
   ]
  },
  {
   "cell_type": "code",
   "execution_count": null,
   "metadata": {},
   "outputs": [],
   "source": [
    "sp.load(runs=np.arange(58, 62))\n",
    "sp.add_jitter()\n",
    "sp.filter_column(\"pulseId\", max_value=756)\n",
    "sp.append_energy_axis(bias_voltage=957)"
   ]
  },
  {
   "cell_type": "markdown",
   "metadata": {},
   "source": [
    "Now, we can bin as function fo energy and delay stage position"
   ]
  },
  {
   "cell_type": "code",
   "execution_count": null,
   "metadata": {},
   "outputs": [],
   "source": [
    "axes = ['energy', \"delayStage\"]\n",
    "bins = [200, 100]\n",
    "ranges = [[-37,-31], [-135, -115]]\n",
    "res = sp.compute(bins=bins, axes=axes, ranges=ranges, normalize_to_acquisition_time=\"delayStage\")"
   ]
  },
  {
   "cell_type": "code",
   "execution_count": null,
   "metadata": {},
   "outputs": [],
   "source": [
    "fig, axs = plt.subplots(1, 1, figsize=(4, 3), constrained_layout=True)\n",
    "res.plot(ax=axs)"
   ]
  },
  {
   "cell_type": "markdown",
   "metadata": {},
   "source": [
    "## Correct delay stage offset.\n",
    "We can also offset the zero delay of the delay stage"
   ]
  },
  {
   "cell_type": "code",
   "execution_count": null,
   "metadata": {},
   "outputs": [],
   "source": [
    "sp.add_delay_offset(constant=126.9)"
   ]
  },
  {
   "cell_type": "code",
   "execution_count": null,
   "metadata": {},
   "outputs": [],
   "source": [
    "axes = ['energy', \"delayStage\"]\n",
    "bins = [200, 100]\n",
    "ranges = [[-37,-31], [-8, 8]]\n",
    "res = sp.compute(bins=bins, axes=axes, ranges=ranges, normalize_to_acquisition_time=\"delayStage\")"
   ]
  },
  {
   "cell_type": "code",
   "execution_count": null,
   "metadata": {},
   "outputs": [],
   "source": [
    "res_sub = res - res.loc[{\"delayStage\": slice(-8, -1)}].mean(axis=1)\n",
    "fig, axs = plt.subplots(3, 1, figsize=(4, 8), constrained_layout=True)\n",
    "res.plot(ax=axs[0])\n",
    "res_sub.plot(ax=axs[1])\n",
    "res_sub.loc[{\"energy\":slice(-32.5,-32)}].sum(axis=0).plot(ax=axs[2])"
   ]
  },
  {
   "cell_type": "code",
   "execution_count": null,
   "metadata": {},
   "outputs": [],
   "source": []
  }
 ],
 "metadata": {
  "kernelspec": {
   "display_name": "python3",
   "language": "python",
   "name": "python3"
  },
  "language_info": {
   "codemirror_mode": {
    "name": "ipython",
    "version": 3
   },
   "file_extension": ".py",
   "mimetype": "text/x-python",
   "name": "python",
   "nbconvert_exporter": "python",
   "pygments_lexer": "ipython3",
   "version": "3.9.19"
  }
 },
 "nbformat": 4,
 "nbformat_minor": 4
}<|MERGE_RESOLUTION|>--- conflicted
+++ resolved
@@ -59,11 +59,6 @@
    },
    "outputs": [],
    "source": [
-<<<<<<< HEAD
-    "# pick the default configuration file for the SXP experiment\n",
-    "config_file = Path('../sed/config/sxp_example_config.yaml')\n",
-    "assert config_file.exists()"
-=======
     "beamtime_dir = \"/gpfs/exfel/exp/SXP/202302/p004316/\" # on Maxwell\n",
     "if os.path.exists(beamtime_dir) and os.access(beamtime_dir, os.R_OK):\n",
     "    path = beamtime_dir + \"/raw/\"\n",
@@ -73,7 +68,6 @@
     "    dataset.get(\"Au_Mica\") # Put in Path to a storage of at least 10 GByte free space.\n",
     "    path = dataset.dir\n",
     "    buffer_path = path + \"/processed/\""
->>>>>>> bff2071b
    ]
   },
   {
@@ -105,27 +99,11 @@
     "config_override = {\n",
     "    \"core\": {\n",
     "        \"paths\": {\n",
-<<<<<<< HEAD
-    "            \"raw\": \"/gpfs/exfel/exp/SXP/202302/p004316/raw/\",\n",
-    "            \"processed\": os.path.expanduser(\"~\") + \"/sxp_parquet/\",\n",
-    "        }\n",
-    "    }\n",
-    "}\n",
-    "sp = SedProcessor(\n",
-    "    runs=[\"0058\", \"0059\", \"0060\", \"0061\"],\n",
-    "    config=config,\n",
-    "    user_config=config_file,\n",
-    "    system_config={},\n",
-    "    collect_metadata=False,\n",
-    ")\n",
-    "sp.add_jitter()"
-=======
-    "            \"data_raw_dir\": path,\n",
-    "            \"data_parquet_dir\": buffer_path,\n",
+    "            \"raw\": path,\n",
+    "            \"processed\": buffer_path,\n",
     "        },\n",
     "    },\n",
     "}"
->>>>>>> bff2071b
    ]
   },
   {
@@ -443,8 +421,6 @@
    ]
   },
   {
-<<<<<<< HEAD
-=======
    "cell_type": "code",
    "execution_count": null,
    "metadata": {},
@@ -454,7 +430,6 @@
    ]
   },
   {
->>>>>>> bff2071b
    "cell_type": "markdown",
    "metadata": {},
    "source": [
@@ -472,6 +447,13 @@
     "sp.add_jitter()\n",
     "sp.filter_column(\"pulseId\", max_value=756)\n",
     "sp.append_energy_axis(bias_voltage=957)"
+   ]
+  },
+  {
+   "cell_type": "markdown",
+   "metadata": {},
+   "source": [
+    "Now, we can bin as function fo energy and delay stage position"
    ]
   },
   {
