--- conflicted
+++ resolved
@@ -113,13 +113,8 @@
     "config_override = {\n",
     "    \"core\": {\n",
     "        \"paths\": {\n",
-<<<<<<< HEAD
-    "            \"raw\": \"\",\n",
-    "            \"processed\": \"\"\n",
-=======
-    "            \"data_raw_dir\": path,\n",
-    "            \"data_parquet_dir\": buffer_path,\n",
->>>>>>> fbd5cbf9
+    "            \"raw\": path,\n",
+    "            \"processed\": buffer_path,\n",
     "        },\n",
     "    },\n",
     "}"
@@ -129,31 +124,6 @@
    "cell_type": "markdown",
    "metadata": {},
    "source": [
-<<<<<<< HEAD
-    "If it is your beamtime, you can access both read the raw data and write to processed directory. For the public data, you can not write to processed directory."
-   ]
-  },
-  {
-   "cell_type": "code",
-   "execution_count": null,
-   "metadata": {},
-   "outputs": [],
-   "source": [
-    "config_override['core']['paths']['raw'] = \"/asap3/flash/gpfs/pg2/2023/data/11019101/raw/hdf/offline/fl1user3\"\n",
-    "# If this will not work for you, please change it to a path where you have write access\n",
-    "config_override['core']['paths']['processed'] = \"/asap3/flash/gpfs/pg2/2023/data/11019101/processed\"\n",
-    "# So we write to user space\n",
-    "config_override['core']['paths']['processed'] = path + \"/processed\"\n",
-    "# If you aren't using maxwell and downloaded the data, use this path\n",
-    "config_override['core']['paths']['raw'] = path"
-   ]
-  },
-  {
-   "cell_type": "markdown",
-   "metadata": {},
-   "source": [
-=======
->>>>>>> fbd5cbf9
     "### cleanup previous config files\n",
     "In this notebook, we will show how calibration parameters can be generated. Therefore we want to clean the local directory of previously generated files.\n",
     "\n",
