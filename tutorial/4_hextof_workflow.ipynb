{
 "cells": [
  {
   "cell_type": "markdown",
   "metadata": {},
   "source": [
    "# Tutorial for binning data from the HEXTOF instrument at FLASH"
   ]
  },
  {
   "cell_type": "markdown",
   "metadata": {},
   "source": [
    "## Preparation"
   ]
  },
  {
   "cell_type": "markdown",
   "metadata": {},
   "source": [
    "### Import necessary libraries"
   ]
  },
  {
   "cell_type": "code",
   "execution_count": null,
   "metadata": {
    "notebookRunGroups": {
     "groupValue": "1"
    }
   },
   "outputs": [],
   "source": [
    "from typing import List\n",
    "from pathlib import Path\n",
    "import os\n",
    "\n",
    "from sed import SedProcessor\n",
    "from sed.dataset import dataset\n",
    "import xarray as xr\n",
    "\n",
    "%matplotlib widget\n",
    "import matplotlib.pyplot as plt"
   ]
  },
  {
   "cell_type": "markdown",
   "metadata": {},
   "source": [
    "### Get data paths"
   ]
  },
  {
   "cell_type": "markdown",
   "metadata": {},
   "source": [
    "The paths are such that if you are on Maxwell, it uses those. Otherwise data is downloaded in current directory from Zenodo.\n",
    "\n",
    "Generally, if it is your beamtime, you can both read the raw data and write to processed directory. However, for the public data, you can not write to processed directory."
   ]
  },
  {
   "cell_type": "code",
   "execution_count": null,
   "metadata": {},
   "outputs": [],
   "source": [
<<<<<<< HEAD
    "beamtime_dir = \"/asap3/flash/gpfs/pg2/2023/data/11019101\" # on Maxwell\n",
    "if os.path.exists(beamtime_dir) and os.access(beamtime_dir, os.R_OK):\n",
    "    path = beamtime_dir + \"/raw/hdf/offline/fl1user3\"\n",
    "    buffer_path = \"Gd_W110/processed/\"\n",
    "else:\n",
    "    # data_path can be defined and used to store the data in a specific location\n",
    "    dataset.get(\"Gd_W110\") # Put in Path to a storage of at least 10 Gbyte free space.\n",
    "    path = dataset.dir\n",
    "    buffer_path = path + \"/processed/\""
=======
    "# data_path can be defined and used to store the data in a specific location\n",
    "dataset.get(\"Gd_W110\") # Put in Path to a storage of at least 10 GByte free space.\n",
    "path = dataset.dir\n",
    "print(path)"
>>>>>>> ff56953c
   ]
  },
  {
   "cell_type": "markdown",
   "metadata": {
    "notebookRunGroups": {
     "groupValue": "1"
    }
   },
   "source": [
    "### Config setup\n",
    "Here we get the path to the config file and setup the relevant directories. This can also be done directly in the config file."
   ]
  },
  {
   "cell_type": "code",
   "execution_count": null,
   "metadata": {
    "notebookRunGroups": {
     "groupValue": "1"
    }
   },
   "outputs": [],
   "source": [
    "# pick the default configuration file for hextof@FLASH\n",
    "config_file = Path('../sed/config/flash_example_config.yaml')\n",
    "assert config_file.exists()"
   ]
  },
  {
   "cell_type": "code",
   "execution_count": null,
   "metadata": {},
   "outputs": [],
   "source": [
    "# here we setup a dictionary that will be used to override the path configuration\n",
    "config_override = {\n",
    "    \"core\": {\n",
    "        \"paths\": {\n",
    "            \"data_raw_dir\": \"\",\n",
    "            \"data_parquet_dir\": \"\"\n",
    "        },\n",
    "    },\n",
    "}"
   ]
  },
  {
   "cell_type": "markdown",
   "metadata": {},
   "source": [
    "If it is your beamtime, you can access both read the raw data and write to processed directory. For the public data, you can not write to processed directory."
   ]
  },
  {
   "cell_type": "code",
   "execution_count": null,
   "metadata": {},
   "outputs": [],
   "source": [
    "config_override['core']['paths']['data_raw_dir'] = \"/asap3/flash/gpfs/pg2/2023/data/11019101/raw/hdf/offline/fl1user3\"\n",
    "# If this will not work for you, please change it to a path where you have write access\n",
    "config_override['core']['paths']['data_parquet_dir'] = \"/asap3/flash/gpfs/pg2/2023/data/11019101/processed\"\n",
    "# So we write to user space\n",
    "config_override['core']['paths']['data_parquet_dir'] = path + \"/processed\"\n",
    "# If you aren't using maxwell and downloaded the data, use this path\n",
    "config_override['core']['paths']['data_raw_dir'] = path"
   ]
  },
  {
   "cell_type": "markdown",
   "metadata": {},
   "source": [
    "### cleanup previous config files\n",
    "In this notebook, we will show how calibration parameters can be generated. Therefore we want to clean the local directory of previously generated files.\n",
    "\n",
    "**WARNING** running the cell below will delete the \"sed_config.yaml\" file in the local directory. If these contain precious calibration parameters, **DO NOT RUN THIS CELL**."
   ]
  },
  {
   "cell_type": "code",
   "execution_count": null,
   "metadata": {},
   "outputs": [],
   "source": [
    "local_folder_config = Path('./sed_config.yaml')\n",
    "if local_folder_config.exists():\n",
    "    os.remove(local_folder_config)\n",
    "    print(f'deleted local config file {local_folder_config}')\n",
    "assert not local_folder_config.exists()"
   ]
  },
  {
   "cell_type": "markdown",
   "metadata": {},
   "source": [
    "## Load a chessy sample run\n",
    "The common starting point at a FLASH beamtime. Look at the Chessy sample!\n",
    "\n",
    "- run 44762: Chessy - FoV = 450 µm"
   ]
  },
  {
   "cell_type": "markdown",
   "metadata": {},
   "source": [
    "### Generate the Processor instance\n",
    "this cell generates an instance of the `SedProcessor` class. It will be our workhorse for the entire workflow."
   ]
  },
  {
   "cell_type": "code",
   "execution_count": null,
   "metadata": {},
   "outputs": [],
   "source": [
    "sp = SedProcessor(runs=[44762], config=config_override, system_config=config_file, collect_metadata=False, force_recreate=True)\n",
    "# You can set collect_metadata=True if the scicat_url and scicat_token are defined"
   ]
  },
  {
   "cell_type": "markdown",
   "metadata": {},
   "source": [
    "### Add Jitter\n",
    "In order to avoid artifacts arising from incommensurate binning sizes with those imposed during data collection, e.g. by the detector, we jitter all the digital columns."
   ]
  },
  {
   "cell_type": "code",
   "execution_count": null,
   "metadata": {},
   "outputs": [],
   "source": [
    "sp.add_jitter()"
   ]
  },
  {
   "cell_type": "markdown",
   "metadata": {},
   "source": [
    "### inspect the dataframe\n",
    "Looking at the dataframe can give quick insight about the columns loaded and the data available. \n",
    "- `sp.dataframe` shows the structure of the dataframe without computing anything. Interesting here are the columns, and their type.\n",
    "- The `sp.dataframe.head()` function accesses the first 5 events in the dataframe, giving us a view of what the values of each column look like, without computing the whole thing.  `sp.dataframe.tail()`does the same from the end. \n",
    "- `sp.dataframe.compute()` will compute the whole dataframe, and can take a while. We should avoid doing this."
   ]
  },
  {
   "cell_type": "code",
   "execution_count": null,
   "metadata": {},
   "outputs": [],
   "source": [
    "sp.dataframe"
   ]
  },
  {
   "cell_type": "code",
   "execution_count": null,
   "metadata": {},
   "outputs": [],
   "source": [
    "sp.dataframe.head()"
   ]
  },
  {
   "cell_type": "markdown",
   "metadata": {},
   "source": [
    "### Visualizing event histograms\n",
    "For getting a first impression of the data, and to determine binning ranges, the method sp.`view_even_histogram()` allows visualizing the events in one dataframe partition as histograms. Default axes and ranges are defined in the config, and show the dldPosX, dldPosY, and dldTimeStep columns:"
   ]
  },
  {
   "cell_type": "code",
   "execution_count": null,
   "metadata": {},
   "outputs": [],
   "source": [
    "sp.view_event_histogram(dfpid=0)"
   ]
  },
  {
   "cell_type": "markdown",
   "metadata": {},
   "source": [
    "### Binning\n",
    "Here we define the parameters for binning the dataframe to an n-dimensional histogram, which we can then plot, analyze or save.\n",
    "\n",
    "If you never saw this before, the type after `:` is a \"hint\" to what type the object to the left will have. We include them here to make sure you know what each variable should be.\n",
    "```python\n",
    "a:int = 1 # a is an integer\n",
    "b:float = 1.0 # b is a float\n",
    "c:str = 1 # we hint c to be a string, but it is still an integer\n",
    "```\n",
    "This is totally optional, but can help you keep track of what you are doing."
   ]
  },
  {
   "cell_type": "code",
   "execution_count": null,
   "metadata": {},
   "outputs": [],
   "source": [
    "# the name of the axes on which we want to bin\n",
    "axes: List[str] = ['dldPosY', 'dldPosX']\n",
    "# the number of bins for each axis\n",
    "bins: List[int] = [480, 480]\n",
    "# for each axis, the range of values to consider\n",
    "ranges: List[List[int]] = [[420,900], [420,900]]\n",
    "# here we compute the histogram\n",
    "res_chessy: xr.DataArray = sp.compute(bins=bins, axes=axes, ranges=ranges)"
   ]
  },
  {
   "cell_type": "markdown",
   "metadata": {},
   "source": [
    "### visualize the result\n",
    "here we plot the binned histogram. The result is an xarray, which gives us some convenient visualization and simple plotting tools."
   ]
  },
  {
   "cell_type": "code",
   "execution_count": null,
   "metadata": {},
   "outputs": [],
   "source": [
    "res_chessy"
   ]
  },
  {
   "cell_type": "code",
   "execution_count": null,
   "metadata": {},
   "outputs": [],
   "source": [
    "plt.figure()\n",
    "res_chessy.plot(robust=True) # robust is used to avoid outliers to dominate the color scale"
   ]
  },
  {
   "cell_type": "markdown",
   "metadata": {},
   "source": [
    "## Optical Spot Profile\n",
    "Here we load runs 44798 and 44799, which show the profile of the optical spot on the same spatial view as in our chessy run above. The two differ in transmission, being $T=1.0$ and $T=0.5$ respectively."
   ]
  },
  {
   "cell_type": "code",
   "execution_count": null,
   "metadata": {},
   "outputs": [],
   "source": [
    "sp = SedProcessor(runs=[44798], config=config_override, system_config=config_file, collect_metadata=False)\n",
    "sp.add_jitter()\n",
    "res_t05: xr.DataArray = sp.compute(bins=bins, axes=axes, ranges=ranges)\n",
    "\n",
    "sp = SedProcessor(runs=[44799], config=config_override, system_config=config_file, collect_metadata=False)\n",
    "sp.add_jitter()\n",
    "res_t10: xr.DataArray = sp.compute(bins=bins, axes=axes, ranges=ranges)"
   ]
  },
  {
   "cell_type": "code",
   "execution_count": null,
   "metadata": {},
   "outputs": [],
   "source": [
    "fig,ax = plt.subplots(1,3,figsize=(8,2), layout='tight')\n",
    "res_chessy.plot(ax=ax[0], robust=True)\n",
    "res_t05.plot(ax=ax[1], robust=True)\n",
    "res_t10.plot(ax=ax[2], robust=True)"
   ]
  },
  {
   "cell_type": "markdown",
   "metadata": {},
   "source": [
    "`TODO:` here we can add the evaluation of the spot size."
   ]
  },
  {
   "cell_type": "markdown",
   "metadata": {},
   "source": [
    "## Energy Calibration\n",
    "We now load a bias series, where the sample bias was varied, effectively shifting the energy spectra. This allows us to calibrate the conversion between the digital values of the dld and the energy."
   ]
  },
  {
   "cell_type": "code",
   "execution_count": null,
   "metadata": {},
   "outputs": [],
   "source": [
    "sp = SedProcessor(runs=[44797], config=config_override, system_config=config_file, collect_metadata=False)\n",
    "sp.add_jitter()"
   ]
  },
  {
   "cell_type": "markdown",
   "metadata": {},
   "source": [
    "We can use the `view_event_histogram()` function also to e.g. visualize the events per microbunch along the train, or hit multiplicity per microbunch:"
   ]
  },
  {
   "cell_type": "code",
   "execution_count": null,
   "metadata": {},
   "outputs": [],
   "source": [
    "sp.view_event_histogram(dfpid=0, axes=[\"pulseId\", \"electronId\"], ranges=[[0, 600], [0,10]], bins=[100, 10])"
   ]
  },
  {
   "cell_type": "markdown",
   "metadata": {},
   "source": [
    "### sector alignment\n",
    "as usual first we jitter, but here we also align in time the 8 sectors of the dld. This is done by finding the time of the maximum of the signal in each sector, and then shifting the signal in each sector by the difference between the maximum time and the time of the maximum in each sector.\n",
    "\n",
    "For better precision, the photon peak can be used to track the energy shift."
   ]
  },
  {
   "cell_type": "code",
   "execution_count": null,
   "metadata": {},
   "outputs": [],
   "source": [
    "sp.align_dld_sectors()"
   ]
  },
  {
   "cell_type": "markdown",
   "metadata": {},
   "source": [
    "### time-of-flight spectrum\n",
    "to compare with what we see on the measurement computer, we might want to plot the time-of-flight spectrum. This is done here."
   ]
  },
  {
   "cell_type": "code",
   "execution_count": null,
   "metadata": {},
   "outputs": [],
   "source": [
    "sp.append_tof_ns_axis()"
   ]
  },
  {
   "cell_type": "markdown",
   "metadata": {},
   "source": [
    "Now, to determine proper binning ranges, let's have again a look at the event histograms:"
   ]
  },
  {
   "cell_type": "code",
   "execution_count": null,
   "metadata": {},
   "outputs": [],
   "source": [
    "sp.view_event_histogram(dfpid=0, axes=[\"sampleBias\", \"dldTime\"], ranges=[[27, 33], [650,1050]], bins=[50, 100])"
   ]
  },
  {
   "cell_type": "code",
   "execution_count": null,
   "metadata": {},
   "outputs": [],
   "source": [
    "axes = ['sampleBias','dldTime']\n",
    "bins = [5, 250]\n",
    "ranges = [[28,33],  [650,800]]\n",
    "res = sp.compute(bins=bins, axes=axes, ranges=ranges)"
   ]
  },
  {
   "cell_type": "markdown",
   "metadata": {},
   "source": [
    "We binned not only in `dldTime` but also in `sampleBias`. This allows us to separate the spectra obtained at different bias values. "
   ]
  },
  {
   "cell_type": "code",
   "execution_count": null,
   "metadata": {},
   "outputs": [],
   "source": [
    "plt.figure()\n",
    "res.plot.line(x='dldTime'); # the ; here is to suppress an annoying output"
   ]
  },
  {
   "cell_type": "markdown",
   "metadata": {},
   "source": [
    "### find calibration parameters\n",
    "We now will fit the tof-energy relation. This is done by finding the maxima of a peak in the tof spectrum, and then fitting the square root relation to obtain the calibration parameters. "
   ]
  },
  {
   "cell_type": "code",
   "execution_count": null,
   "metadata": {},
   "outputs": [],
   "source": [
    "axes = ['sampleBias', 'dldTimeSteps']\n",
    "bins = [5, 500]\n",
    "ranges = [[28,33], [4000, 4800]]\n",
    "res = sp.compute(bins=bins, axes=axes, ranges=ranges)"
   ]
  },
  {
   "cell_type": "code",
   "execution_count": null,
   "metadata": {},
   "outputs": [],
   "source": [
    "sp.load_bias_series(binned_data=res)"
   ]
  },
  {
   "cell_type": "code",
   "execution_count": null,
   "metadata": {},
   "outputs": [],
   "source": [
    "ranges=(4120, 4200)\n",
    "ref_id=0\n",
    "sp.find_bias_peaks(ranges=ranges, ref_id=ref_id, apply=True)"
   ]
  },
  {
   "cell_type": "code",
   "execution_count": null,
   "metadata": {},
   "outputs": [],
   "source": [
    "sp.calibrate_energy_axis(\n",
    "    ref_id=4,\n",
    "    ref_energy=-.55,\n",
    "    method=\"lmfit\",\n",
    "    energy_scale='kinetic',\n",
    "    d={'value':1.0,'min': .2, 'max':1.0, 'vary':False},\n",
    "    t0={'value':5e-7, 'min': 1e-7, 'max': 1e-6, 'vary':True},\n",
    "    E0={'value': 0., 'min': -100, 'max': 100, 'vary': True},\n",
    "    verbose=True,\n",
    ")"
   ]
  },
  {
   "cell_type": "markdown",
   "metadata": {},
   "source": [
    "### generate the energy axis\n",
    "Now that we have the calibration parameters, we can generate the energy axis for each spectrum"
   ]
  },
  {
   "cell_type": "code",
   "execution_count": null,
   "metadata": {},
   "outputs": [],
   "source": [
    "sp.append_energy_axis()"
   ]
  },
  {
   "cell_type": "markdown",
   "metadata": {},
   "source": [
    "Lets have a look at the dataset, and the columns we added."
   ]
  },
  {
   "cell_type": "code",
   "execution_count": null,
   "metadata": {},
   "outputs": [],
   "source": [
    "sp.dataframe[['dldTime','dldTimeSteps','energy','dldSectorID']].head()"
   ]
  },
  {
   "cell_type": "markdown",
   "metadata": {},
   "source": [
    "### Bin in energy\n",
    "With the newly added column, we can now bin directly in energy"
   ]
  },
  {
   "cell_type": "code",
   "execution_count": null,
   "metadata": {},
   "outputs": [],
   "source": [
    "axes: List[str] = ['sampleBias', 'energy']\n",
    "bins: List[int] = [5, 500]\n",
    "ranges: List[List[int]] = [[28,33], [-10,10]]\n",
    "res: xr.DataArray = sp.compute(bins=bins, axes=axes, ranges=ranges)"
   ]
  },
  {
   "cell_type": "code",
   "execution_count": null,
   "metadata": {},
   "outputs": [],
   "source": [
    "plt.figure() # if you are using interactive plots, you'll need to generate a new figure explicitly every time.\n",
    "res.mean('sampleBias').plot.line(x='energy',linewidth=3)\n",
    "res.plot.line(x='energy',linewidth=1,alpha=.5);"
   ]
  },
  {
   "cell_type": "markdown",
   "metadata": {},
   "source": [
    "### correct offsets\n",
    "The energy axis is now correct, but still the curves do not stack on each other as we are not compensating for the `sampleBias`. In the same way, we can compensate the photon energy (`monochromatorPhotonEnergy`) and the `tofVoltage` "
   ]
  },
  {
   "cell_type": "code",
   "execution_count": null,
   "metadata": {},
   "outputs": [],
   "source": [
    "sp.add_energy_offset(\n",
    "    constant=-32, # Sample bias used as reference for energy calibration\n",
    "    columns=['sampleBias','monochromatorPhotonEnergy','tofVoltage'],\n",
    "    weights=[1,-1,-1],\n",
    "    preserve_mean=[False, True, True],\n",
    ")"
   ]
  },
  {
   "cell_type": "markdown",
   "metadata": {},
   "source": [
    "Now we bin again and see the result"
   ]
  },
  {
   "cell_type": "code",
   "execution_count": null,
   "metadata": {},
   "outputs": [],
   "source": [
    "axes = ['sampleBias', 'energy']\n",
    "bins = [5, 500]\n",
    "ranges = [[28,33], [-10,2]]\n",
    "res = sp.compute(bins=bins, axes=axes, ranges=ranges)"
   ]
  },
  {
   "cell_type": "code",
   "execution_count": null,
   "metadata": {},
   "outputs": [],
   "source": [
    "plt.figure()\n",
    "ax = plt.subplot(111)\n",
    "res.energy.attrs['unit'] = 'eV' # add units to the axes\n",
    "res.mean('sampleBias').plot.line(x='energy',linewidth=3, ax=ax)\n",
    "res.plot.line(x='energy',linewidth=1,alpha=.5,label='all',ax=ax);"
   ]
  },
  {
   "cell_type": "markdown",
   "metadata": {},
   "source": [
    "### save the calibration parameters\n",
    "The parameters we have found can be saved to a file, so that we can use them later. This means the calibration can be used for different runs."
   ]
  },
  {
   "cell_type": "code",
   "execution_count": null,
   "metadata": {},
   "outputs": [],
   "source": [
    "sp.save_energy_calibration()\n",
    "sp.save_energy_offset()"
   ]
  },
  {
   "cell_type": "markdown",
   "metadata": {},
   "source": [
    "A more general function, which saves parameters for all the calibrations performed. Use either the above or below function. They are equivalent (and overwrite each other)"
   ]
  },
  {
   "cell_type": "code",
   "execution_count": null,
   "metadata": {},
   "outputs": [],
   "source": [
    "sp.save_workflow_params()"
   ]
  },
  {
   "cell_type": "markdown",
   "metadata": {},
   "source": [
    "## Correct delay axis\n",
    "To calibrate the pump-probe delay axis, we need to shift the delay stage values to center the pump-probe-time overlap `time zero`.\n",
    "Also, we want to correct the SASE jitter, using information from the `bam` column.\n",
    "\n",
    "Here we load multiple runs at once"
   ]
  },
  {
   "cell_type": "code",
   "execution_count": null,
   "metadata": {
    "notebookRunGroups": {
     "groupValue": "2"
    }
   },
   "outputs": [],
   "source": [
    "sp = SedProcessor(\n",
    "    runs=[44824,44825,44826,44827],\n",
    "    config=config_override,\n",
    "    system_config=config_file,\n",
    "    collect_metadata=False,\n",
    ")"
   ]
  },
  {
   "cell_type": "markdown",
   "metadata": {},
   "source": [
    "### Run the workflow from the config file\n",
    "as we have saved some calibration and correction parameters, we can now run the workflow from the config file. This is done by calling each of the correction functions, with no parameters. The functions will then load the parameters from the config file."
   ]
  },
  {
   "cell_type": "code",
   "execution_count": null,
   "metadata": {
    "notebookRunGroups": {
     "groupValue": "2"
    }
   },
   "outputs": [],
   "source": [
    "sp.add_jitter()\n",
    "sp.align_dld_sectors()\n",
    "sp.append_energy_axis()\n",
    "sp.add_energy_offset()"
   ]
  },
  {
   "cell_type": "markdown",
   "metadata": {},
   "source": [
    "### plot the delayStage values"
   ]
  },
  {
   "cell_type": "code",
   "execution_count": null,
   "metadata": {},
   "outputs": [],
   "source": [
    "axes = ['energy','delayStage']\n",
    "bins = [100,150]\n",
    "delay_start,delay_stop=1462.00,1464.85\n",
    "ranges = [[-5,2], [delay_start,delay_stop]]\n",
    "res = sp.compute(bins=bins, axes=axes, ranges=ranges)\n"
   ]
  },
  {
   "cell_type": "code",
   "execution_count": null,
   "metadata": {},
   "outputs": [],
   "source": [
    "fig,ax = plt.subplots(1,2,figsize=(8,3), layout='constrained')\n",
    "res.plot(robust=True, ax=ax[0])\n",
    "bg = res.isel(delayStage=slice(0,10)).mean('delayStage')\n",
    "(res-bg).plot(robust=True, ax=ax[1])"
   ]
  },
  {
   "cell_type": "code",
   "execution_count": null,
   "metadata": {
    "notebookRunGroups": {
     "groupValue": "2"
    }
   },
   "outputs": [],
   "source": [
    "sp.add_delay_offset(\n",
    "    constant=-1463.7, # this is time zero\n",
    "    flip_delay_axis=True, # invert the direction of the delay axis\n",
    "    columns=['bam'], # use the bam to offset the values\n",
    "    weights=[-0.001], # bam is in fs, delay in ps\n",
    "    preserve_mean=True # preserve the mean of the delay axis\n",
    ")"
   ]
  },
  {
   "cell_type": "code",
   "execution_count": null,
   "metadata": {},
   "outputs": [],
   "source": [
    "sp.dataframe # This has generated too many layers, there is room for improvement!"
   ]
  },
  {
   "cell_type": "markdown",
   "metadata": {},
   "source": [
    "### bin in the corrected delay axis"
   ]
  },
  {
   "cell_type": "code",
   "execution_count": null,
   "metadata": {
    "notebookRunGroups": {
     "groupValue": "2"
    }
   },
   "outputs": [],
   "source": [
    "axes = ['energy','delayStage']\n",
    "bins = [100,150]\n",
    "delay_start,delay_stop=1462.00,1464.85\n",
    "ranges = [[-3,2], [-1.15, 1.7]]\n",
    "res = sp.compute(bins=bins, axes=axes, ranges=ranges)"
   ]
  },
  {
   "cell_type": "code",
   "execution_count": null,
   "metadata": {
    "notebookRunGroups": {
     "groupValue": "2"
    }
   },
   "outputs": [],
   "source": [
    "fig,ax = plt.subplots(1,2,figsize=(8,3))\n",
    "res.plot(robust=True, ax=ax[0])\n",
    "bg = res.sel(delayStage=slice(-1,-0.2)).mean('delayStage')\n",
    "(res-bg).plot(robust=True, ax=ax[1])\n",
    "fig.tight_layout()"
   ]
  },
  {
   "cell_type": "markdown",
   "metadata": {},
   "source": [
    "You may note some intensity variation along the delay axis. This comes mainly from inhomogeneous speed of the delay stage, and thus inequivalent amounts of time spent on every delay point. This can be corrected for by normalizing the data to the acquisition time per delay point:"
   ]
  },
  {
   "cell_type": "code",
   "execution_count": null,
   "metadata": {},
   "outputs": [],
   "source": [
    "res = sp.compute(bins=bins, axes=axes, ranges=ranges, normalize_to_acquisition_time=\"delayStage\")\n",
    "fig,ax = plt.subplots(1,2,figsize=(8,3), layout='constrained')\n",
    "res.plot(robust=True, ax=ax[0])\n",
    "bg = res.sel(delayStage=slice(-1,-.2)).mean('delayStage')\n",
    "(res-bg).plot(robust=True, ax=ax[1])"
   ]
  },
  {
   "cell_type": "markdown",
   "metadata": {},
   "source": [
    "### save parameters\n",
    "as before, we can save the parameters we just used in the config for the next run"
   ]
  },
  {
   "cell_type": "code",
   "execution_count": null,
   "metadata": {
    "notebookRunGroups": {
     "groupValue": "2"
    }
   },
   "outputs": [],
   "source": [
    "sp.save_delay_offsets()"
   ]
  },
  {
   "cell_type": "markdown",
   "metadata": {},
   "source": [
    "## Run workflow entirely from config.\n",
    "Once all the calibrations are done, a new run can be loaded by simply calling all the calibration functions."
   ]
  },
  {
   "cell_type": "code",
   "execution_count": null,
   "metadata": {
    "notebookRunGroups": {
     "groupValue": ""
    }
   },
   "outputs": [],
   "source": [
    "sp = SedProcessor(\n",
    "    runs=[44824,44825,44826,44827],\n",
    "    config=config_override,\n",
    "    system_config=config_file,\n",
    "    collect_metadata=False\n",
    ")"
   ]
  },
  {
   "cell_type": "code",
   "execution_count": null,
   "metadata": {
    "notebookRunGroups": {
     "groupValue": ""
    }
   },
   "outputs": [],
   "source": [
    "sp.add_jitter()\n",
    "sp.align_dld_sectors()\n",
    "sp.append_tof_ns_axis()\n",
    "sp.append_energy_axis()\n",
    "sp.add_energy_offset()\n",
    "sp.add_delay_offset()"
   ]
  },
  {
   "cell_type": "markdown",
   "metadata": {},
   "source": [
    "### Compute the results"
   ]
  },
  {
   "cell_type": "code",
   "execution_count": null,
   "metadata": {},
   "outputs": [],
   "source": [
    "axes = ['energy','delayStage']\n",
    "bins = [100,150]\n",
    "delay_start,delay_stop=1462.00,1464.85\n",
    "ranges = [[-5,2], [-1.15, 1.7]]\n",
    "res = sp.compute(bins=bins, axes=axes, ranges=ranges, normalize_to_acquisition_time=\"delayStage\")"
   ]
  },
  {
   "cell_type": "code",
   "execution_count": null,
   "metadata": {},
   "outputs": [],
   "source": [
    "fig,ax = plt.subplots(1,2,figsize=(8,3), layout='constrained')\n",
    "res.plot(robust=True, ax=ax[0])\n",
    "bg = res.sel(delayStage=slice(-1,-.2)).mean('delayStage')\n",
    "(res-bg).plot(robust=True, ax=ax[1])"
   ]
  },
  {
   "cell_type": "markdown",
   "metadata": {},
   "source": [
    "## Save results\n",
    "binned data can now be saved as h5 or tiff. igor binaries soon to come if requested!"
   ]
  },
  {
   "cell_type": "code",
   "execution_count": null,
   "metadata": {},
   "outputs": [],
   "source": [
    "sp.save('binned.h5')"
   ]
  },
  {
   "cell_type": "code",
   "execution_count": null,
   "metadata": {},
   "outputs": [],
   "source": [
    "sp.save('binned.tiff')"
   ]
  }
 ],
 "metadata": {
  "kernelspec": {
   "display_name": "Python 3.9",
   "language": "python",
   "name": "python3"
  },
  "language_info": {
   "codemirror_mode": {
    "name": "ipython",
    "version": 3
   },
   "file_extension": ".py",
   "mimetype": "text/x-python",
   "name": "python",
   "nbconvert_exporter": "python",
   "pygments_lexer": "ipython3",
<<<<<<< HEAD
   "version": "3.9.16"
  },
  "widgets": {
   "application/vnd.jupyter.widget-state+json": {
    "state": {},
    "version_major": 2,
    "version_minor": 0
   }
=======
   "version": "3.9.19"
>>>>>>> ff56953c
  }
 },
 "nbformat": 4,
 "nbformat_minor": 4
}<|MERGE_RESOLUTION|>--- conflicted
+++ resolved
@@ -65,22 +65,15 @@
    "metadata": {},
    "outputs": [],
    "source": [
-<<<<<<< HEAD
     "beamtime_dir = \"/asap3/flash/gpfs/pg2/2023/data/11019101\" # on Maxwell\n",
     "if os.path.exists(beamtime_dir) and os.access(beamtime_dir, os.R_OK):\n",
     "    path = beamtime_dir + \"/raw/hdf/offline/fl1user3\"\n",
     "    buffer_path = \"Gd_W110/processed/\"\n",
     "else:\n",
     "    # data_path can be defined and used to store the data in a specific location\n",
-    "    dataset.get(\"Gd_W110\") # Put in Path to a storage of at least 10 Gbyte free space.\n",
+    "    dataset.get(\"Gd_W110\") # Put in Path to a storage of at least 10 GByte free space.\n",
     "    path = dataset.dir\n",
     "    buffer_path = path + \"/processed/\""
-=======
-    "# data_path can be defined and used to store the data in a specific location\n",
-    "dataset.get(\"Gd_W110\") # Put in Path to a storage of at least 10 GByte free space.\n",
-    "path = dataset.dir\n",
-    "print(path)"
->>>>>>> ff56953c
    ]
   },
   {
@@ -1003,18 +996,7 @@
    "name": "python",
    "nbconvert_exporter": "python",
    "pygments_lexer": "ipython3",
-<<<<<<< HEAD
-   "version": "3.9.16"
-  },
-  "widgets": {
-   "application/vnd.jupyter.widget-state+json": {
-    "state": {},
-    "version_major": 2,
-    "version_minor": 0
-   }
-=======
    "version": "3.9.19"
->>>>>>> ff56953c
   }
  },
  "nbformat": 4,
