--- conflicted
+++ resolved
@@ -19,15 +19,12 @@
 package_dir = os.path.dirname(find_spec("sed").origin)
 
 USER_CONFIG_PATH = user_config_path(appname="sed", appauthor="OpenCOMPES", ensure_exists=True)
-<<<<<<< HEAD
 SYSTEM_CONFIG_PATH = (
     Path(os.environ["ALLUSERSPROFILE"]).joinpath("sed")
     if platform.system() == "Windows"
     else Path("/etc/").joinpath("sed")
 )
-=======
 ENV_DIR = Path(".env")
->>>>>>> ab5adac6
 
 # Configure logging
 logger = setup_logging("config")
@@ -295,13 +292,8 @@
         logger.debug(f"Found {var_name} in OS environment variables")
         return value
 
-<<<<<<< HEAD
     # 2. check .env in current directory
-    local_vars = _parse_env_file(Path(".env"))
-=======
-    # Then check .env in current directory
     local_vars = _parse_env_file(ENV_DIR)
->>>>>>> ab5adac6
     if var_name in local_vars:
         logger.debug(f"Found {var_name} in ./.env file")
         return local_vars[var_name]
