<<<<<<< HEAD
"""Module tests.test_dfops, tests for the sed.dfops module.
=======
"""This file contains code that performs several tests for the dfops functions
>>>>>>> 54354b50
"""
import numpy as np
import pandas as pd

from sed.core.dfops import apply_filter
from sed.core.dfops import apply_jitter
from sed.core.dfops import drop_column
from sed.core.dfops import map_columns_2d

N_PTS = 100
cols = ["posx", "posy", "energy"]
df = pd.DataFrame(np.random.randn(N_PTS, len(cols)), columns=cols)


def test_apply_jitter():
<<<<<<< HEAD
    """Test the application of jitter to selected df columns."""
=======
    """This function tests if the apply_jitter function generates the correct
    dataframe column.
    """
>>>>>>> 54354b50
    cols_jittered = [col + "_jittered" for col in cols]
    df_jittered = apply_jitter(df, cols=cols, cols_jittered=cols_jittered)
    assert isinstance(df_jittered, pd.DataFrame)
    for col in cols_jittered:
        assert col in df_jittered.columns


def test_drop_column():
    """Test function to drop a df column."""
    column_name = "energy"
    df_dropped = drop_column(df, column_name=column_name)
    assert "energy" in df.columns
    assert "energy" not in df_dropped.columns


def test_apply_filter():
    """Test function to filter a df by a column with upper/lower bounds."""
    colname = "posx"
    lower_bound = -0.5
    upper_bound = 0.5
    df_filtered = apply_filter(
        df,
        col=colname,
        lower_bound=lower_bound,
        upper_bound=upper_bound,
    )
    assert np.any(df[colname] < lower_bound)
    assert np.any(df[colname] > upper_bound)
    assert np.all(df_filtered[colname] > lower_bound)
    assert np.all(df_filtered[colname] < upper_bound)


def test_map_columns_2d():
    """Test mapping of a 2D-function onto the df."""

    def swap(x, y):
        return (y, x)

    x_column = "posx"
    y_column = "posy"
    new_x_column = "posx"
    new_y_column = "posy"
    df_swapped = map_columns_2d(
        df,
        map_2d=swap,
        x_column=x_column,
        y_column=y_column,
        new_x_column=new_x_column,
        new_y_column=new_y_column,
    )
    assert np.all(df[x_column] == df_swapped[new_x_column])
    assert np.all(df[y_column] == df_swapped[new_y_column])<|MERGE_RESOLUTION|>--- conflicted
+++ resolved
@@ -1,8 +1,4 @@
-<<<<<<< HEAD
-"""Module tests.test_dfops, tests for the sed.dfops module.
-=======
 """This file contains code that performs several tests for the dfops functions
->>>>>>> 54354b50
 """
 import numpy as np
 import pandas as pd
@@ -18,13 +14,9 @@
 
 
 def test_apply_jitter():
-<<<<<<< HEAD
-    """Test the application of jitter to selected df columns."""
-=======
     """This function tests if the apply_jitter function generates the correct
     dataframe column.
     """
->>>>>>> 54354b50
     cols_jittered = [col + "_jittered" for col in cols]
     df_jittered = apply_jitter(df, cols=cols, cols_jittered=cols_jittered)
     assert isinstance(df_jittered, pd.DataFrame)
