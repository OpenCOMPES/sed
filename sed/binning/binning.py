"""This module contains the binning functions of the sed.binning module

"""
from functools import reduce
from typing import cast
from typing import List
from typing import Sequence
from typing import Tuple
from typing import Union

import dask.dataframe
import numpy as np
import pandas as pd
import psutil
import xarray as xr
from threadpoolctl import threadpool_limits
from tqdm.auto import tqdm

from .numba_bin import numba_histogramdd
from .utils import _arraysum
from .utils import _simplify_binning_arguments

N_CPU = psutil.cpu_count()


def bin_partition(
    part: Union[dask.dataframe.core.DataFrame, pd.DataFrame],
    bins: Union[
        int,
        dict,
        tuple,
        List[int],
        List[np.ndarray],
        List[tuple],
    ] = 100,
    axes: Union[str, Sequence[str]] = None,
    ranges: Sequence[Tuple[float, float]] = None,
    hist_mode: str = "numba",
    jitter: Union[list, dict] = None,
    return_edges: bool = False,
    skip_test: bool = False,
) -> Union[np.ndarray, Tuple[np.ndarray, list]]:
    """Compute the n-dimensional histogram of a single dataframe partition.

    Args:
        part: dataframe on which to perform the histogram.
            Usually a partition of a dask DataFrame.
        bins: Definition of the bins. Can  be any of the following cases:
            - an integer describing the number of bins in on all dimensions
            - a tuple of 3 numbers describing start, end and step of the binning range
            - a np.arrays defining the binning edges
            - a list (NOT a tuple) of any of the above (int, tuple or np.ndarray)
            - a dictionary made of the axes as keys and any of the above as values.
            This takes priority over the axes and range arguments.
        axes: The names of the axes (columns) on which to calculate the histogram.
            The order will be the order of the dimensions in the resulting array.
        ranges: list of tuples containing the start and end point of the binning range.
        histMode: Histogram calculation method. Choose between
            "numpy" which uses numpy.histogramdd, and "numba" which uses a
            numba powered similar method.
        jitter: a list of the axes on which to apply jittering.
            To specify the jitter amplitude or method (normal or uniform noise)
            a dictionary can be passed.
            This should look like jitter={'axis':{'amplitude':0.5,'mode':'uniform'}}.
            This example also shows the default behaviour, in case None is
            passed in the dictionary, or jitter is a list of strings.
            Warning: this is not the most performing approach. applying jitter
            on the dataframe before calling the binning is much faster.
        returnEdges: If true, returns a list of D arrays
            describing the bin edges for each dimension, similar to the
            behaviour of np.histogramdd.
        skipTest: turns off input check and data transformation. Defaults to
            False as it is intended for internal use only.
            Warning: setting this True might make error tracking difficult.

    Raises:
        ValueError: When the method requested is not available.
        AttributeError: if bins axes and range are not congruent in dimensionality.
        KeyError: when the columns along which to compute the histogram are not
            present in the dataframe

    Returns:
        2-element tuple returned only when returnEdges is True. Otherwise
            only hist is returned.

            - **hist**: The result of the n-dimensional binning
            - **edges**: A list of D arrays describing the bin edges for
                each dimension.
    """
    if not skip_test:
        bins, axes, ranges = _simplify_binning_arguments(bins, axes, ranges)
    else:
        bins = cast(Union[List[int], List[np.ndarray]], bins)
        axes = cast(Sequence[str], axes)
        ranges = cast(Sequence[Tuple[float, float]], ranges)

    # Locate columns for binning operation
    col_id = [part.columns.get_loc(axis) for axis in axes]

    if jitter is not None:
        sel_part = part[axes].copy()

        if isinstance(jitter, Sequence):
            jitter = {k: None for k in jitter}
        for col, jpars in jitter.items():
            if col in axes:
                if jpars is None:
                    jpars = {}
                amp = jpars.get("amplitude", 0.5)
                mode = jpars.get("mode", "uniform")
                ax_index = axes.index(col)
                _bin = bins[ax_index]
                if isinstance(_bin, int):
                    rng = ranges[ax_index]
                    binsize = abs(rng[1] - rng[0]) / _bin
                else:
                    binsize = abs(_bin[0] - _bin[1])
                    assert np.allclose(
                        binsize,
                        abs(_bin[-3] - _bin[-2]),
                    ), f"bins along {col} are not uniform. Cannot apply jitter."
                apply_jitter_on_column(sel_part, amp * binsize, col, mode)
        vals = sel_part.values
    else:
        vals = part.values[:, col_id]
    if hist_mode == "numba":
        hist_partition, edges = numba_histogramdd(
            vals,
            bins=bins,
            ranges=ranges,
        )
    elif hist_mode == "numpy":
        hist_partition, edges = np.histogramdd(
            vals,
            bins=bins,
            range=ranges,
        )
    else:
        raise ValueError(
            f"No binning method {hist_mode} available. Please choose between "
            f"numba and numpy.",
        )

    if return_edges:
        return hist_partition, edges

    return hist_partition


def bin_dataframe(
    df: dask.dataframe.DataFrame,
    bins: Union[
        int,
        dict,
        tuple,
        List[int],
        List[np.ndarray],
        List[tuple],
    ] = 100,
    axes: Union[str, Sequence[str]] = None,
    ranges: Sequence[Tuple[float, float]] = None,
    hist_mode: str = "numba",
    mode: str = "fast",
    jitter: Union[list, dict] = None,
    pbar: bool = True,
<<<<<<< HEAD
    nCores: int = N_CPU - 1,
    nThreadsPerWorker: int = 4,
    threadpoolAPI: str = "blas",
    return_partitions: bool = False,
=======
    n_cores: int = N_CPU - 1,
    threads_per_worker: int = 4,
    threadpool_api: str = "blas",
>>>>>>> 54354b50
    **kwds,
) -> xr.DataArray:
    """Computes the n-dimensional histogram on columns of a dataframe,
    parallelized.

    Args:
        df: a dask.DataFrame on which to perform the histogram.
        bins: Definition of the bins. Can  be any of the following cases:
            - an integer describing the number of bins in on all dimensions
            - a tuple of 3 numbers describing start, end and step of the binning range
            - a np.arrays defining the binning edges
            - a list (NOT a tuple) of any of the above (int, tuple or np.ndarray)
            - a dictionary made of the axes as keys and any of the above as values.
            This takes priority over the axes and range arguments.
        axes: The names of the axes (columns) on which to calculate the histogram.
            The order will be the order of the dimensions in the resulting array.
        ranges: list of tuples containing the start and end point of the binning range.
        hist_mode: Histogram calculation method. Choose between
            "numpy" which uses numpy.histogramdd, and "numba" which uses a
            numba powered similar method.
        mode: Defines how the results from each partition are
            combined.
            Available modes are 'fast', 'lean' and 'legacy'.
        jitter: a list of the axes on which to apply jittering.
            To specify the jitter amplitude or method (normal or uniform noise)
            a dictionary can be passed.
            This should look like jitter={'axis':{'amplitude':0.5,'mode':'uniform'}}.
            This example also shows the default behaviour, in case None is
            passed in the dictionary, or jitter is a list of strings.
        pbar: Allows to deactivate the tqdm progress bar.
        n_cores: Number of CPU cores to use for parallelization. Defaults to
            all but one of the available cores.
        threads_per_worker: Limit the number of threads that
            multiprocessing can spawn.
<<<<<<< HEAD
        threadpoolAPI: The API to use for multiprocessing.
        return_partitions: Option to return a hypercube of dimension n+1,
            where the last dimension corresponds to the dataframe partitions.
=======
        threadpool_api: The API to use for multiprocessing.
>>>>>>> 54354b50
        kwds: passed to dask.compute()

    Raises:
        Warning: Warns if there are unimplemented features the user is trying
            to use.
        ValueError: Rises when there is a mismatch in dimensions between the
            binning parameters

    Returns:
        The result of the n-dimensional binning represented in an
            xarray object, combining the data with the axes.
    """

    bins, axes, ranges = _simplify_binning_arguments(bins, axes, ranges)

    # create the coordinate axes for the xarray output
    if isinstance(bins[0], np.ndarray):
        coords = dict(zip(axes, bins))
    elif ranges is None:
        raise ValueError(
            "bins is not an array and range is none.. this shouldn't happen.",
        )
    else:
        bins = cast(List[int], bins)
        coords = {
            ax: np.linspace(r[0], r[1], n)
            for ax, r, n in zip(axes, ranges, bins)
        }

    if isinstance(bins[0], np.ndarray):
        bins = cast(List[np.ndarray], bins)
        full_shape = tuple(x.size for x in bins)
    else:
        bins = cast(List[int], bins)
        full_shape = tuple(bins)

    full_result = np.zeros(full_shape)
    partition_results = []  # Partition-level results

    # limit multithreading in worker threads
    with threadpool_limits(limits=threads_per_worker, user_api=threadpool_api):

        # Main loop for binning
        for i in tqdm(range(0, df.npartitions, n_cores), disable=not pbar):

            core_tasks = []  # Core-level jobs
            for j in range(0, n_cores):

                partition_index = i + j
                if partition_index >= df.npartitions:
                    break

                df_partition = df.get_partition(
                    partition_index,
                )  # Obtain dataframe partition
                core_tasks.append(
                    dask.delayed(bin_partition)(
                        df_partition,
                        bins=bins,
                        axes=axes,
                        ranges=ranges,
                        hist_mode=hist_mode,
                        jitter=jitter,
                        skip_test=True,
                        return_edges=False,
                    ),
                )

            if len(core_tasks) > 0:
                core_results = dask.compute(*core_tasks, **kwds)

                if return_partitions:
                    for coreResult in coreResults:
                        partitionResults.append(coreResult)
                    del coreResults

                elif mode == "legacy":
                    # Combine all core results for a dataframe partition
                    partition_result = np.zeros_like(core_results[0])
                    for core_result in core_results:
                        partition_result += core_result

                    partition_results.append(partition_result)
                    # del partitionResult

                elif mode == "lean":
                    # Combine all core results for a dataframe partition
                    partition_result = reduce(_arraysum, core_results)
                    full_result += partition_result
                    del partition_result
                    del core_results

                elif mode == "fast":
                    combine_tasks = []
                    for j in range(0, n_cores):
                        combine_parts = []
                        # split results along the first dimension among worker
                        # threads
                        for core_result in core_results:
                            combine_parts.append(
                                core_result[
                                    int(j * full_shape[0] / n_cores) : int(
                                        (j + 1) * full_shape[0] / n_cores,
                                    ),
                                    ...,
                                ],
                            )
                        combine_tasks.append(
                            dask.delayed(reduce)(_arraysum, combine_parts),
                        )
                    combine_results = dask.compute(*combine_tasks, **kwds)
                    # Directly fill into target array. This is much faster than
                    # the (not so parallel) reduce/concatenation used before,
                    # and uses less memory.

                    for j in range(0, n_cores):
                        full_result[
                            int(j * full_shape[0] / n_cores) : int(
                                (j + 1) * full_shape[0] / n_cores,
                            ),
                            ...,
                        ] += combine_results[j]
                    del combine_parts
                    del combine_tasks
                    del combine_results
                    del core_results
                else:
                    raise ValueError(f"Could not interpret mode {mode}")

            del core_tasks

    if return_partitions:
        coords = {**coords, **{"df_part": np.arange(df.npartitions)}}
        dims = list(axes)
        dims.append("df_part")
        da = xr.DataArray(
            data=np.stack(partitionResults, axis=-1).astype("float32"),
            coords=coords,
            dims=dims,
        )
        return da

    if mode == "legacy":
        # still need to combine all partition results
        full_result = np.zeros_like(partition_results[0])
        for partition_result in partition_results:
            full_result += np.nan_to_num(partition_result)

    data_array = xr.DataArray(
        data=full_result.astype("float32"),
        coords=coords,
        dims=list(axes),
    )
    return data_array


def apply_jitter_on_column(
    df: Union[dask.dataframe.core.DataFrame, pd.DataFrame],
    amp: float,
    col: str,
    mode: str = "uniform",
):
    """Add jittering to the column of a dataframe.

    Args:
        df: Dataframe to add noise/jittering to.
        amp: Amplitude scaling for the jittering noise.
        col: Name of the column to add jittering to.
        mode: Choose between 'uniform' for uniformly
            distributed noise, or 'normal' for noise with normal distribution.
            For columns with digital values, one should choose 'uniform' as
            well as amplitude (amp) equal to the step size.
    """

    colsize = df[col].size
    if mode == "uniform":
        # Uniform Jitter distribution
        df[col] += amp * np.random.uniform(low=-1, high=1, size=colsize)
    elif mode == "normal":
        # Normal Jitter distribution works better for non-linear
        # transformations and jitter sizes that don't match the original bin
        # sizes
        df[col] += amp * np.random.standard_normal(size=colsize)<|MERGE_RESOLUTION|>--- conflicted
+++ resolved
@@ -163,16 +163,10 @@
     mode: str = "fast",
     jitter: Union[list, dict] = None,
     pbar: bool = True,
-<<<<<<< HEAD
-    nCores: int = N_CPU - 1,
-    nThreadsPerWorker: int = 4,
-    threadpoolAPI: str = "blas",
-    return_partitions: bool = False,
-=======
     n_cores: int = N_CPU - 1,
     threads_per_worker: int = 4,
     threadpool_api: str = "blas",
->>>>>>> 54354b50
+    return_partitions: bool = False,
     **kwds,
 ) -> xr.DataArray:
     """Computes the n-dimensional histogram on columns of a dataframe,
@@ -207,13 +201,9 @@
             all but one of the available cores.
         threads_per_worker: Limit the number of threads that
             multiprocessing can spawn.
-<<<<<<< HEAD
-        threadpoolAPI: The API to use for multiprocessing.
+        threadpool_api: The API to use for multiprocessing.
         return_partitions: Option to return a hypercube of dimension n+1,
             where the last dimension corresponds to the dataframe partitions.
-=======
-        threadpool_api: The API to use for multiprocessing.
->>>>>>> 54354b50
         kwds: passed to dask.compute()
 
     Raises:
@@ -286,9 +276,9 @@
                 core_results = dask.compute(*core_tasks, **kwds)
 
                 if return_partitions:
-                    for coreResult in coreResults:
-                        partitionResults.append(coreResult)
-                    del coreResults
+                    for core_result in core_results:
+                        partition_results.append(core_result)
+                    del core_results
 
                 elif mode == "legacy":
                     # Combine all core results for a dataframe partition
@@ -349,12 +339,12 @@
         coords = {**coords, **{"df_part": np.arange(df.npartitions)}}
         dims = list(axes)
         dims.append("df_part")
-        da = xr.DataArray(
-            data=np.stack(partitionResults, axis=-1).astype("float32"),
+        data_array = xr.DataArray(
+            data=np.stack(partition_results, axis=-1).astype("float32"),
             coords=coords,
             dims=dims,
         )
-        return da
+        return data_array
 
     if mode == "legacy":
         # still need to combine all partition results
