from pathlib import Path
from typing import Any
<<<<<<< HEAD
from typing import Sequence
from typing import Tuple
=======
from typing import List
from typing import Sequence
from typing import Tuple
from typing import Union
>>>>>>> 5298bb6a

import dask.dataframe
import numpy as np
import pandas as pd
import psutil
import xarray as xr

<<<<<<< HEAD
from .diagnostic import grid_histogram
=======
from .binning import bin_dataframe
from .dfops import apply_jitter
>>>>>>> 5298bb6a
from .metadata import MetaHandler

N_CPU = psutil.cpu_count()


class SedProcessor:
    """[summary]"""

    def __init__(
        self,
        df: Union[pd.DataFrame, dask.dataframe.DataFrame] = None,
        metadata: dict = {},
        config: Union[dict, Path, str] = {},
    ):

        # TODO: handle/load config dict/file
        self._config = config
        if not isinstance(self._config, dict):
            self._config = {}
        if "hist_mode" not in self._config.keys():
            self._config["hist_mode"] = "numba"
        if "mode" not in self._config.keys():
            self._config["mode"] = "fast"
        if "pbar" not in self._config.keys():
            self._config["pbar"] = True
        if "num_cores" not in self._config.keys():
            self._config["num_cores"] = N_CPU - 1
        if "threads_per_worker" not in self._config.keys():
            self._config["threads_per_worker"] = 4
        if "threadpool_API" not in self._config.keys():
            self._config["threadpool_API"] = "blas"

        self._dataframe = df
        self._dataframe_jittered = None

        self._config = {}
        self._config["default_bins"] = [80, 80, 80, 80]
        self._config["default_axes"] = ["X", "Y", "t", "ADC"]
        self._config["default_ranges"] = [
            (0, 1800),
            (0, 1800),
            (68000, 74000),
            (0, 500),
        ]

        self._dimensions = []
        self._coordinates = {}
        self._attributes = MetaHandler(meta=metadata)

    def __repr__(self):
        if self._dataframe is None:
            df_str = "Data Frame: No Data loaded"
        else:
            df_str = self._dataframe.__repr__()
        coordinates_str = f"Coordinates: {self._coordinates}"
        dimensions_str = f"Dimensions: {self._dimensions}"
        s = df_str + "\n" + coordinates_str + "\n" + dimensions_str
        return s

    def __getitem__(self, val: Any) -> pd.DataFrame:
        """Accessor to the underlying data structure.

        Args:
            val: [description]

        Raises:
            ValueError: [description]

        Returns:
            [description]
        """
        return self._dataframe[val]

    @property
    def dimensions(self):
        return self._dimensions

    @dimensions.setter
    def dimensions(self, dims):
        assert isinstance(dims, list)
        self._dimensions = dims

    @property
    def coordinates(self):
        return self._coordinates

    @coordinates.setter
    def coordinates(self, coords):
        assert isinstance(coords, dict)
        self._coordinates = {}
        for k, v in coords.items():
            self._coordinates[k] = xr.DataArray(v)

    def load(
        self,
        data: Union[pd.DataFrame, dask.dataframe.DataFrame],
    ) -> None:
        """Load tabular data of Single Events

        Args:
            data: data in tabular format. Accepts anything which
                can be interpreted by pd.DataFrame as an input

        Returns:
            None
        """
        self._dataframe = data
<<<<<<< HEAD
=======

    def add_jitter(self, cols: Sequence[str] = None) -> None:
        """Add jitter to the selected dataframe columns.


        Args:
            cols: the colums onto which to apply jitter. If omitted,
            the comlums are taken from the config.

        Returns:
            None
        """
        if cols is None:
            try:
                cols = self._config["jitter_cols"]
            except KeyError:
                cols = self._dataframe.columns  # jitter all columns

        self._dataframe = self._dataframe.map_partitions(
            apply_jitter,
            cols=cols,
            cols_jittered=cols,
        )
>>>>>>> 5298bb6a

    def compute(
        self,
        bins: Union[
            int,
            dict,
            tuple,
            List[int],
            List[np.ndarray],
            List[tuple],
        ] = 100,
        axes: Union[str, Sequence[str]] = None,
        ranges: Sequence[Tuple[float, float]] = None,
        **kwds,
    ) -> xr.DataArray:
        """Compute the histogram along the given dimensions.

        Args:
            bins: Definition of the bins. Can  be any of the following cases:
                - an integer describing the number of bins in on all dimensions
                - a tuple of 3 numbers describing start, end and step of the binning
                  range
                - a np.arrays defining the binning edges
                - a list (NOT a tuple) of any of the above (int, tuple or np.ndarray)
                - a dictionary made of the axes as keys and any of the above as values.
                This takes priority over the axes and range arguments.
            axes: The names of the axes (columns) on which to calculate the histogram.
                The order will be the order of the dimensions in the resulting array.
            ranges: list of tuples containing the start and end point of the binning
                    range.
            kwds: Keywords argument passed to bin_dataframe.

        Raises:
            AssertError: Rises when no dataframe has been loaded.

        Returns:
            The result of the n-dimensional binning represented in an
                xarray object, combining the data with the axes.
        """

        assert (
            self._dataframe is not None
        ), "dataframe needs to be loaded first!"

        hist_mode = kwds.pop("hist_mode", self._config["hist_mode"])
        mode = kwds.pop("mode", self._config["mode"])
        pbar = kwds.pop("pbar", self._config["pbar"])
        num_cores = kwds.pop("num_cores", self._config["num_cores"])
        threads_per_worker = kwds.pop(
            "threads_per_worker",
            self._config["threads_per_worker"],
        )
        threadpool_API = kwds.pop(
            "threadpool_API",
            self._config["threadpool_API"],
        )

        self._binned = bin_dataframe(
            df=self._dataframe,
            bins=bins,
            axes=axes,
            ranges=ranges,
            histMode=hist_mode,
            mode=mode,
            pbar=pbar,
            nCores=num_cores,
            nThreadsPerWorker=threads_per_worker,
            threadpoolAPI=threadpool_API,
            **kwds,
        )
        return self._binned

    def viewEventHistogram(
        self,
        dfpid: int,
        ncol: int = 2,
        bins: Sequence[int] = None,
        axes: Sequence[str] = None,
        ranges: Sequence[Tuple[float, float]] = None,
        jittered: bool = False,
        backend: str = "bokeh",
        legend: bool = True,
        histkwds: dict = {},
        legkwds: dict = {},
        **kwds: Any,
    ):
        """
        Plot individual histograms of specified dimensions (axes) from a substituent
        dataframe partition.

        Args:
            dfpid: Number of the data frame partition to look at.
            ncol: Number of columns in the plot grid.
            bins: Number of bins to use for the speicified axes.
            axes: Name of the axes to display.
            ranges: Value ranges of all specified axes.
            jittered: Option to use the jittered dataframe.
            backend: Backend of the plotting library ('matplotlib' or 'bokeh').
            legend: Option to include a legend in the histogram plots.
            histkwds, legkwds, **kwds: Extra keyword arguments passed to
            ``sed.diagnostics.grid_histogram()``.

        Raises:
            AssertError if Jittering is requested, but the jittered dataframe
            has not been created.
            TypeError: Raises when the input values are not of the correct type.
        """
        if bins is None:
            bins = self._config["default_bins"]
        if axes is None:
            axes = self._config["default_axes"]
        if ranges is None:
            ranges = self._config["default_ranges"]

        input_types = map(type, [axes, bins, ranges])
        allowed_types = [list, tuple]

        df = self._dataframe

        if jittered:
            assert self._dataframe_jittered is not None, (
                "jittered dataframe needs to be generated first, "
                "use SedProcessor.gen_jittered_df(cols)!"
            )
            df = self._dataframe_jittered

        if set(input_types).issubset(allowed_types):

            # Read out the values for the specified groups
            group_dict = {}
            dfpart = df.get_partition(dfpid)
            cols = dfpart.columns
            for ax in axes:
                group_dict[ax] = dfpart.values[:, cols.get_loc(ax)].compute()

            # Plot multiple histograms in a grid
            grid_histogram(
                group_dict,
                ncol=ncol,
                rvs=axes,
                rvbins=bins,
                rvranges=ranges,
                backend=backend,
                legend=legend,
                histkwds=histkwds,
                legkwds=legkwds,
                **kwds,
            )

        else:
            raise TypeError(
                "Inputs of axes, bins, ranges need to be list or tuple!",
            )

    def add_dimension(self, name, range):
        if name in self._coordinates:
            raise ValueError(f"Axis {name} already exists")
        else:
            self.axis[name] = self.make_axis(range)<|MERGE_RESOLUTION|>--- conflicted
+++ resolved
@@ -1,14 +1,9 @@
 from pathlib import Path
 from typing import Any
-<<<<<<< HEAD
-from typing import Sequence
-from typing import Tuple
-=======
 from typing import List
 from typing import Sequence
 from typing import Tuple
 from typing import Union
->>>>>>> 5298bb6a
 
 import dask.dataframe
 import numpy as np
@@ -16,12 +11,9 @@
 import psutil
 import xarray as xr
 
-<<<<<<< HEAD
-from .diagnostic import grid_histogram
-=======
 from .binning import bin_dataframe
 from .dfops import apply_jitter
->>>>>>> 5298bb6a
+from .diagnostic import grid_histogram
 from .metadata import MetaHandler
 
 N_CPU = psutil.cpu_count()
@@ -57,7 +49,6 @@
         self._dataframe = df
         self._dataframe_jittered = None
 
-        self._config = {}
         self._config["default_bins"] = [80, 80, 80, 80]
         self._config["default_axes"] = ["X", "Y", "t", "ADC"]
         self._config["default_ranges"] = [
@@ -129,8 +120,6 @@
             None
         """
         self._dataframe = data
-<<<<<<< HEAD
-=======
 
     def add_jitter(self, cols: Sequence[str] = None) -> None:
         """Add jitter to the selected dataframe columns.
@@ -154,7 +143,6 @@
             cols=cols,
             cols_jittered=cols,
         )
->>>>>>> 5298bb6a
 
     def compute(
         self,
