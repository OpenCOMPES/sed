from pathlib import Path
from typing import Any
from typing import List
from typing import Sequence
from typing import Tuple
from typing import Union

import dask.dataframe
import numpy as np
import pandas as pd
import psutil
import xarray as xr

<<<<<<< HEAD
from sed.binning import bin_dataframe
from sed.dfops import apply_jitter
from sed.metadata import MetaHandler
from sed.settings import parse_config
=======
from .binning import bin_dataframe
from .dfops import apply_jitter
from .diagnostic import grid_histogram
from .metadata import MetaHandler
>>>>>>> 57e293c4

N_CPU = psutil.cpu_count()


class SedProcessor:
    """[summary]"""

    def __init__(
        self,
        df: Union[pd.DataFrame, dask.dataframe.DataFrame] = None,
        metadata: dict = {},
        config: Union[dict, Path, str] = {},
    ):

        self._config = parse_config(config)
        if "num_cores" in self._config.keys():
            if self._config["num_cores"] >= N_CPU:
                self._config["num_cores"] = N_CPU - 1
        else:
            self._config["num_cores"] = N_CPU - 1

        self._dataframe = df

        self._config["default_bins"] = [80, 80, 80, 80]
        self._config["default_axes"] = ["X", "Y", "t", "ADC"]
        self._config["default_ranges"] = [
            (0, 1800),
            (0, 1800),
            (68000, 74000),
            (0, 500),
        ]

        self._dimensions = []
        self._coordinates = {}
        self._attributes = MetaHandler(meta=metadata)

    def __repr__(self):
        if self._dataframe is None:
            df_str = "Data Frame: No Data loaded"
        else:
            df_str = self._dataframe.__repr__()
        coordinates_str = f"Coordinates: {self._coordinates}"
        dimensions_str = f"Dimensions: {self._dimensions}"
        s = df_str + "\n" + coordinates_str + "\n" + dimensions_str
        return s

    def __getitem__(self, val: Any) -> pd.DataFrame:
        """Accessor to the underlying data structure.

        Args:
            val: [description]

        Raises:
            ValueError: [description]

        Returns:
            [description]
        """
        return self._dataframe[val]

    @property
    def dimensions(self):
        return self._dimensions

    @dimensions.setter
    def dimensions(self, dims):
        assert isinstance(dims, list)
        self._dimensions = dims

    @property
    def coordinates(self):
        return self._coordinates

    @coordinates.setter
    def coordinates(self, coords):
        assert isinstance(coords, dict)
        self._coordinates = {}
        for k, v in coords.items():
            self._coordinates[k] = xr.DataArray(v)

    def load(
        self,
        data: Union[pd.DataFrame, dask.dataframe.DataFrame],
    ) -> None:
        """Load tabular data of Single Events

        Args:
            data: data in tabular format. Accepts anything which
                can be interpreted by pd.DataFrame as an input

        Returns:
            None
        """
        self._dataframe = data

    def add_jitter(self, cols: Sequence[str] = None) -> None:
        """Add jitter to the selected dataframe columns.


        Args:
            cols: the colums onto which to apply jitter. If omitted,
            the comlums are taken from the config.

        Returns:
            None
        """
        if cols is None:
            try:
                cols = self._config["jitter_cols"]
            except KeyError:
                cols = self._dataframe.columns  # jitter all columns

        self._dataframe = self._dataframe.map_partitions(
            apply_jitter,
            cols=cols,
            cols_jittered=cols,
        )

    def compute(
        self,
        bins: Union[
            int,
            dict,
            tuple,
            List[int],
            List[np.ndarray],
            List[tuple],
        ] = 100,
        axes: Union[str, Sequence[str]] = None,
        ranges: Sequence[Tuple[float, float]] = None,
        **kwds,
    ) -> xr.DataArray:
        """Compute the histogram along the given dimensions.

        Args:
            bins: Definition of the bins. Can  be any of the following cases:
                - an integer describing the number of bins in on all dimensions
                - a tuple of 3 numbers describing start, end and step of the binning
                  range
                - a np.arrays defining the binning edges
                - a list (NOT a tuple) of any of the above (int, tuple or np.ndarray)
                - a dictionary made of the axes as keys and any of the above as values.
                This takes priority over the axes and range arguments.
            axes: The names of the axes (columns) on which to calculate the histogram.
                The order will be the order of the dimensions in the resulting array.
            ranges: list of tuples containing the start and end point of the binning
                    range.
            kwds: Keywords argument passed to bin_dataframe.

        Raises:
            AssertError: Rises when no dataframe has been loaded.

        Returns:
            The result of the n-dimensional binning represented in an
                xarray object, combining the data with the axes.
        """

        assert (
            self._dataframe is not None
        ), "dataframe needs to be loaded first!"

        hist_mode = kwds.pop("hist_mode", self._config["hist_mode"])
        mode = kwds.pop("mode", self._config["mode"])
        pbar = kwds.pop("pbar", self._config["pbar"])
        num_cores = kwds.pop("num_cores", self._config["num_cores"])
        threads_per_worker = kwds.pop(
            "threads_per_worker",
            self._config["threads_per_worker"],
        )
        threadpool_API = kwds.pop(
            "threadpool_API",
            self._config["threadpool_API"],
        )

        self._binned = bin_dataframe(
            df=self._dataframe,
            bins=bins,
            axes=axes,
            ranges=ranges,
            histMode=hist_mode,
            mode=mode,
            pbar=pbar,
            nCores=num_cores,
            nThreadsPerWorker=threads_per_worker,
            threadpoolAPI=threadpool_API,
            **kwds,
        )
        return self._binned

    def viewEventHistogram(
        self,
        dfpid: int,
        ncol: int = 2,
        bins: Sequence[int] = None,
        axes: Sequence[str] = None,
        ranges: Sequence[Tuple[float, float]] = None,
        jittered: bool = False,
        backend: str = "bokeh",
        legend: bool = True,
        histkwds: dict = {},
        legkwds: dict = {},
        **kwds: Any,
    ):
        """
        Plot individual histograms of specified dimensions (axes) from a substituent
        dataframe partition.

        Args:
            dfpid: Number of the data frame partition to look at.
            ncol: Number of columns in the plot grid.
            bins: Number of bins to use for the speicified axes.
            axes: Name of the axes to display.
            ranges: Value ranges of all specified axes.
            jittered: Option to use the jittered dataframe.
            backend: Backend of the plotting library ('matplotlib' or 'bokeh').
            legend: Option to include a legend in the histogram plots.
            histkwds, legkwds, **kwds: Extra keyword arguments passed to
            ``sed.diagnostics.grid_histogram()``.

        Raises:
            AssertError if Jittering is requested, but the jittered dataframe
            has not been created.
            TypeError: Raises when the input values are not of the correct type.
        """
        if bins is None:
            bins = self._config["default_bins"]
        if axes is None:
            axes = self._config["default_axes"]
        if ranges is None:
            ranges = self._config["default_ranges"]

        input_types = map(type, [axes, bins, ranges])
        allowed_types = [list, tuple]

        df = self._dataframe

        if jittered:
            assert self._dataframe_jittered is not None, (
                "jittered dataframe needs to be generated first, "
                "use SedProcessor.gen_jittered_df(cols)!"
            )
            df = self._dataframe_jittered

        if set(input_types).issubset(allowed_types):

            # Read out the values for the specified groups
            group_dict = {}
            dfpart = df.get_partition(dfpid)
            cols = dfpart.columns
            for ax in axes:
                group_dict[ax] = dfpart.values[:, cols.get_loc(ax)].compute()

            # Plot multiple histograms in a grid
            grid_histogram(
                group_dict,
                ncol=ncol,
                rvs=axes,
                rvbins=bins,
                rvranges=ranges,
                backend=backend,
                legend=legend,
                histkwds=histkwds,
                legkwds=legkwds,
                **kwds,
            )

        else:
            raise TypeError(
                "Inputs of axes, bins, ranges need to be list or tuple!",
            )

    def add_dimension(self, name, range):
        if name in self._coordinates:
            raise ValueError(f"Axis {name} already exists")
        else:
            self.axis[name] = self.make_axis(range)<|MERGE_RESOLUTION|>--- conflicted
+++ resolved
@@ -11,17 +11,11 @@
 import psutil
 import xarray as xr
 
-<<<<<<< HEAD
 from sed.binning import bin_dataframe
 from sed.dfops import apply_jitter
+from .diagnostic import grid_histogram
 from sed.metadata import MetaHandler
 from sed.settings import parse_config
-=======
-from .binning import bin_dataframe
-from .dfops import apply_jitter
-from .diagnostic import grid_histogram
-from .metadata import MetaHandler
->>>>>>> 57e293c4
 
 N_CPU = psutil.cpu_count()
 
