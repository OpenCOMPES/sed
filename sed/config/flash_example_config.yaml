# This file contains the default configuration for the flash loader.

core:
  # defines the loader
  loader: flash
  # Since this will run on maxwell most probably, we have a lot of cores at our disposal
  num_cores: 100
  # the beamline where experiment took place
  beamline: pg2
  # the ID number of the beamtime
  beamtime_id: 11019101
  # the year of the beamtime
  year: 2023
  # the instrument used
  instrument: hextof # hextof, wespe, etc

  # The paths to the raw and parquet data directories. If these are not
  # provided, the loader will try to find the data based on year beamtimeID etc
  paths:
    # location of the raw data.
<<<<<<< HEAD
    raw: "tests/data/loader/flash/"
    # location of the intermediate parquet files.
    processed: "tests/data/loader/flash/parquet"
=======
    data_raw_dir: ""
    # location of the intermediate parquet files.
    data_parquet_dir: ""
>>>>>>> fbd5cbf9

binning:
  # Histogram computation mode to use.
  hist_mode: "numba"
  # Mode for histogram recombination to use
  mode: fast
  # Whether to display a progress bar
  pbar: True
  # Number of multithreading threads per worker thread
  threads_per_worker: 4
  # API for numpy multithreading
  threadpool_API: "blas"

dataframe:
  # The name of the DAQ system to use. Necessary to resolve the filenames/paths.
  daq: fl1user3
  # The offset correction to the pulseId
  ubid_offset: 5

  # the number of iterations to fill the pulseId forward.
  forward_fill_iterations: 2
  # if true, removes the 3 bits reserved for dldSectorID from the dldTimeSteps column
  split_sector_id_from_dld_time: True
  # bits reserved for dldSectorID in the dldTimeSteps column
  sector_id_reserved_bits: 3
  # dataframe column containing x coordinates
  x_column: dldPosX
  # dataframe column containing corrected x coordinates
  corrected_x_column: "X"
  # dataframe column containing kx coordinates
  kx_column: "kx"
  # dataframe column containing y coordinates
  y_column: dldPosY
  # dataframe column containing corrected y coordinates
  corrected_y_column: "Y"
  # dataframe column containing kx coordinates
  ky_column: "ky"
  # dataframe column containing time-of-flight data
  tof_column: dldTimeSteps
  # dataframe column containing time-of-flight data in ns
  tof_ns_column: dldTime
  # dataframe column containing corrected time-of-flight data
  corrected_tof_column: "tm"
  # the time stamp column
  time_stamp_alias: timeStamp
  # time length of a base time-of-flight bin in seconds
  tof_binwidth: 2.0576131995767355E-11
  # binning parameter for time-of-flight data.
  tof_binning: 8
  # dataframe column containing sector ID. obtained from dldTimeSteps column
  sector_id_column: dldSectorID
  sector_delays: [0., 0., 0., 0., 0., 0., 0., 0.]
  # the delay stage column
  delay_column: delayStage
  # the corrected pump-probe time axis
  corrected_delay_column: pumpProbeTime
  # the columns to be used for jitter correction
  jitter_cols: ["dldPosX", "dldPosY", "dldTimeSteps"]

  units:
    # These are the units of the columns
    dldPosX: 'step'
    dldPosY: 'step'
    dldTimeSteps: 'step'
    tof_voltage: 'V'
    extractorVoltage: 'V'
    extractorCurrent: 'A'
    cryoTemperature: 'K'
    sampleTemperature: 'K'
    dldTime: 'ns'
    delay: 'ps'
    timeStamp: 's'
    energy: 'eV'
    E: 'eV'
    kx: '1/A'
    ky: '1/A'

  # The channels to load.
  # channels have the following structure:
  # channelAlias:
  #   format: per_pulse/per_electron/per_train
  #   group_name: the hdf5 group path
  #   slice: if the group contains multidimensional data, where to slice

  channels:
    # The timestamp
    timeStamp:
      format: per_train
      index_key: "/uncategorised/FLASH.DIAG/TIMINGINFO/TIME1.BUNCH_FIRST_INDEX.1/index"
      dataset_key: "/uncategorised/FLASH.DIAG/TIMINGINFO/TIME1.BUNCH_FIRST_INDEX.1/time"

    # pulse ID is a necessary channel for using the loader.
    pulseId:
      format: per_electron
      index_key: "/uncategorised/FLASH.EXP/HEXTOF.DAQ/DLD1/index"
      dataset_key: "/uncategorised/FLASH.EXP/HEXTOF.DAQ/DLD1/value"
      slice: 2

    # detector x position
    dldPosX:
      format: per_electron
      index_key: "/uncategorised/FLASH.EXP/HEXTOF.DAQ/DLD1/index"
      dataset_key: "/uncategorised/FLASH.EXP/HEXTOF.DAQ/DLD1/value"
      slice: 1

    # detector y position
    dldPosY:
      format: per_electron
      index_key: "/uncategorised/FLASH.EXP/HEXTOF.DAQ/DLD1/index"
      dataset_key: "/uncategorised/FLASH.EXP/HEXTOF.DAQ/DLD1/value"
      slice: 0

    # Detector time-of-flight channel
    # if split_sector_id_from_dld_time is set to True, This this will generate
    # also the dldSectorID channel
    dldTimeSteps:
      format: per_electron
      index_key: "/uncategorised/FLASH.EXP/HEXTOF.DAQ/DLD1/index"
      dataset_key: "/uncategorised/FLASH.EXP/HEXTOF.DAQ/DLD1/value"
      slice: 3

    # The auxiliary channel has a special structure where the group further contains
    # a multidimensional structure so further aliases are defined below
    dldAux:
      format: per_pulse
      index_key: "/uncategorised/FLASH.EXP/HEXTOF.DAQ/DLD1/index"
      dataset_key: "/uncategorised/FLASH.EXP/HEXTOF.DAQ/DLD1/value"
      slice: 4
      dldAuxChannels:
        sampleBias: 0
        tofVoltage: 1
        extractorVoltage: 2
        extractorCurrent: 3
        cryoTemperature: 4
        sampleTemperature: 5
        dldTimeBinSize: 15

    # ADC containing the pulser sign (1: value approx. 35000, 0: 33000)
    pulserSignAdc:
      format: per_pulse
      index_key: "/FL1/Experiment/PG/SIS8300 100MHz ADC/CH6/TD/index"
      dataset_key: "/FL1/Experiment/PG/SIS8300 100MHz ADC/CH6/TD/value"

    # the energy of the monochromatized beam. This is a quasi-static value.
    # there is a better channel which still needs implementation.
    monochromatorPhotonEnergy:
      format: per_train
      index_key: "/FL1/Beamlines/PG/Monochromator/monochromator photon energy/index"
      dataset_key: "/FL1/Beamlines/PG/Monochromator/monochromator photon energy/value"

    # The GMDs can not be read yet...
    gmdBda:
      format: per_train
      index_key: "/FL1/Photon Diagnostic/GMD/Average energy/energy BDA/index"
      dataset_key: "/FL1/Photon Diagnostic/GMD/Average energy/energy BDA/value"

    # Beam Arrival Monitor, vital for pump-probe experiments as it can compensate sase
    # timing fluctuations.
    # Here we use the DBC2 BAM as the "normal" one is broken.
    bam:
        format: per_pulse
        index_key: "/uncategorised/FLASH.SDIAG/BAM.DAQ/FL0.DBC2.ARRIVAL_TIME.ABSOLUTE.SA1.COMP/index"
        dataset_key: "/uncategorised/FLASH.SDIAG/BAM.DAQ/FL0.DBC2.ARRIVAL_TIME.ABSOLUTE.SA1.COMP/value"

    # The delay Stage position, encoding the pump-probe delay
    delayStage:
      format: per_train
      index_key: "/zraw/FLASH.SYNC/LASER.LOCK.EXP/F1.PG.OSC/FMC0.MD22.1.ENCODER_POSITION.RD/dGroup/index"
      dataset_key: "/zraw/FLASH.SYNC/LASER.LOCK.EXP/F1.PG.OSC/FMC0.MD22.1.ENCODER_POSITION.RD/dGroup/value"

  # The prefixes of the stream names for different DAQ systems for parsing filenames
  # (Not to be changed by user)
  stream_name_prefixes:
    pbd: "GMD_DATA_gmd_data"
    pbd2: "FL2PhotDiag_pbd2_gmd_data"
    fl1user1: "FLASH1_USER1_stream_2"
    fl1user2: "FLASH1_USER2_stream_2"
    fl1user3: "FLASH1_USER3_stream_2"
    fl2user1: "FLASH2_USER1_stream_2"
    fl2user2: "FLASH2_USER2_stream_2"

  # The beamtime directories for different DAQ systems.
  # (Not to be changed by user)
  beamtime_dir:
    pg2: "/asap3/flash/gpfs/pg2/"

# metadata collection from scicat
# metadata:
#   scicat_url: <URL>
#   scicat_token: <TOKEN>

# The nexus collection routine shall be finalized soon for both instruments
# nexus:
#   reader: "flash"
#   definition: "NXmpes"
#   input_files: ["NXmpes_config_HEXTOF_light.json"]<|MERGE_RESOLUTION|>--- conflicted
+++ resolved
@@ -18,15 +18,9 @@
   # provided, the loader will try to find the data based on year beamtimeID etc
   paths:
     # location of the raw data.
-<<<<<<< HEAD
-    raw: "tests/data/loader/flash/"
+    raw: ""
     # location of the intermediate parquet files.
-    processed: "tests/data/loader/flash/parquet"
-=======
-    data_raw_dir: ""
-    # location of the intermediate parquet files.
-    data_parquet_dir: ""
->>>>>>> fbd5cbf9
+    processed: ""
 
 binning:
   # Histogram computation mode to use.
