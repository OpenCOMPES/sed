# This file contains the default configuration for the flash loader.

core:
  # defines the loader
  loader: flash
  # the beamline where experiment took place
  beamline: pg2
  # the ID number of the beamtime
  beamtime_id: 11013410
  # the year of the beamtime
  year: 2023
  # the instrument used
  instrument: hextof # hextof, wespe, etc

  # The paths to the raw and parquet data directories. If these are not
  # provided, the loader will try to find the data based on year beamtimeID etc
  paths:
    # location of the raw data.
    data_raw_dir: "tests/data/loader/flash/"
    # location of the intermediate parquet files.
    data_parquet_dir: "tests/data/loader/flash/parquet"

binning:
  # Since this will run on maxwell most probably, we have a lot of cores at our disposal
  num_cores: 100

dataframe:
  # The name of the DAQ system to use. Necessary to resolve the filenames/paths.
  daq: fl1user3
  # The offset correction to the pulseId
  ubid_offset: 5

  # the number of iterations to fill the pulseId forward.
  forward_fill_iterations: 2
  # if true, removes the 3 bits reserved for dldSectorID from the dldTimeSteps column
  split_sector_id_from_dld_time: True
  # bits reserved for dldSectorID in the dldTimeSteps column
  sector_id_reserved_bits: 3
  # dataframe column containing x coordinates
  x_column: dldPosX
  # dataframe column containing corrected x coordinates
  corrected_x_column: "X"
  # dataframe column containing kx coordinates
  kx_column: "kx"
  # dataframe column containing y coordinates
  y_column: dldPosY
  # dataframe column containing corrected y coordinates
  corrected_y_column: "Y"
  # dataframe column containing kx coordinates
  ky_column: "ky"
  # dataframe column containing time-of-flight data
  tof_column: dldTimeSteps
  # dataframe column containing time-of-flight data in ns
  tof_ns_column: dldTime
  # dataframe column containing corrected time-of-flight data
  corrected_tof_column: "tm"
  # the time stamp column
  time_stamp_alias: timeStamp
  # time length of a base time-of-flight bin in seconds
  tof_binwidth: 2.0576131995767355E-11
  # binning parameter for time-of-flight data. 2**tof_binning bins per base bin
  tof_binning: 3  # power of 2, 3 means 8 bins per step
  # dataframe column containing sector ID. obtained from dldTimeSteps column
  sector_id_column: dldSectorID
  sector_delays: [0., 0., 0., 0., 0., 0., 0., 0.]
  # the delay stage column
  delay_column: delayStage
  # the corrected pump-probe time axis
  corrected_delay_column: pumpProbeTime
  # the columns to be used for jitter correction
  jitter_cols: ["dldPosX", "dldPosY", "dldTimeSteps"]

  units:
    # These are the units of the columns
    dldPosX: 'step'
    dldPosY: 'step'
    dldTimeSteps: 'step'
    tof_voltage: 'V'
    extractorVoltage: 'V'
    extractorCurrent: 'A'
    cryoTemperature: 'K'
    sampleTemperature: 'K'
    dldTime: 'ns'
    delay: 'ps'
    timeStamp: 's'
    energy: 'eV'
    E: 'eV'
    kx: '1/A'
    ky: '1/A'

  # The channels to load.
  # channels have the following structure:
  # channelAlias:
  #   format: per_pulse/per_electron/per_train
  #   group_name: the hdf5 group path
  #   slice: if the group contains multidimensional data, where to slice

  channels:
    # The timestamp
    timeStamp:
      format: per_train
      index_key: "/uncategorised/FLASH.DIAG/TIMINGINFO/TIME1.BUNCH_FIRST_INDEX.1/index"
      dataset_key: "/uncategorised/FLASH.DIAG/TIMINGINFO/TIME1.BUNCH_FIRST_INDEX.1/time"

    # pulse ID is a necessary channel for using the loader.
    pulseId:
      format: per_electron
      index_key: "/uncategorised/FLASH.EXP/HEXTOF.DAQ/DLD1/index"
      dataset_key: "/uncategorised/FLASH.EXP/HEXTOF.DAQ/DLD1/value"
      slice: 2

    # detector x position
    dldPosX:
      format: per_electron
      index_key: "/uncategorised/FLASH.EXP/HEXTOF.DAQ/DLD1/index"
      dataset_key: "/uncategorised/FLASH.EXP/HEXTOF.DAQ/DLD1/value"
      slice: 1

    # detector y position
    dldPosY:
      format: per_electron
      index_key: "/uncategorised/FLASH.EXP/HEXTOF.DAQ/DLD1/index"
      dataset_key: "/uncategorised/FLASH.EXP/HEXTOF.DAQ/DLD1/value"
      slice: 0

    # Detector time-of-flight channel
    # if split_sector_id_from_dld_time is set to True, This this will generate
    # also the dldSectorID channel
    dldTimeSteps:
      format: per_electron
      index_key: "/uncategorised/FLASH.EXP/HEXTOF.DAQ/DLD1/index"
      dataset_key: "/uncategorised/FLASH.EXP/HEXTOF.DAQ/DLD1/value"
      slice: 3

<<<<<<< HEAD
    # The auxillary channel has a special structure where the group further contains
=======
    # The auxiliary channel has a special structure where the group further contains
>>>>>>> 2bf9a136
    # a multidimensional structure so further aliases are defined below
    dldAux:
      format: per_pulse
      index_key: "/uncategorised/FLASH.EXP/HEXTOF.DAQ/DLD1/index"
      dataset_key: "/uncategorised/FLASH.EXP/HEXTOF.DAQ/DLD1/value"
      slice: 4
      dldAuxChannels:
        sampleBias: 0
        tofVoltage: 1
        extractorVoltage: 2
        extractorCurrent: 3
        cryoTemperature: 4
        sampleTemperature: 5
        dldTimeBinSize: 15

    # ADC containing the pulser sign (1: value approx. 35000, 0: 33000)
    pulserSignAdc:
      format: per_pulse
      index_key: "/FL1/Experiment/PG/SIS8300 100MHz ADC/CH6/TD/index"
      dataset_key: "/FL1/Experiment/PG/SIS8300 100MHz ADC/CH6/TD/value"

    # the energy of the monochromatized beam. This is a quasi-static value.
    # there is a better channel which still needs implementation.
    monochromatorPhotonEnergy:
      format: per_train
      index_key: "/FL1/Beamlines/PG/Monochromator/monochromator photon energy/index"
      dataset_key: "/FL1/Beamlines/PG/Monochromator/monochromator photon energy/value"

    # The GMDs can not be read yet...
    gmdBda:
      format: per_train
      index_key: "/FL1/Photon Diagnostic/GMD/Average energy/energy BDA/index"
      dataset_key: "/FL1/Photon Diagnostic/GMD/Average energy/energy BDA/value"

    # Beam Arrival Monitor, vital for pump-probe experiments as it can compensate sase
    # timing fluctuations.
    # Here we use the DBC2 BAM as the "normal" one is broken.
    bam:
        format: per_pulse
        index_key: "/uncategorised/FLASH.SDIAG/BAM.DAQ/FL0.DBC2.ARRIVAL_TIME.ABSOLUTE.SA1.COMP/index"
        dataset_key: "/uncategorised/FLASH.SDIAG/BAM.DAQ/FL0.DBC2.ARRIVAL_TIME.ABSOLUTE.SA1.COMP/value"

    # The delay Stage position, encoding the pump-probe delay
    delayStage:
      format: per_train
      index_key: "/zraw/FLASH.SYNC/LASER.LOCK.EXP/F1.PG.OSC/FMC0.MD22.1.ENCODER_POSITION.RD/dGroup/index"
      dataset_key: "/zraw/FLASH.SYNC/LASER.LOCK.EXP/F1.PG.OSC/FMC0.MD22.1.ENCODER_POSITION.RD/dGroup/value"

  # The prefixes of the stream names for different DAQ systems for parsing filenames
  # (Not to be changed by user)
  stream_name_prefixes:
    pbd: "GMD_DATA_gmd_data"
    pbd2: "FL2PhotDiag_pbd2_gmd_data"
    fl1user1: "FLASH1_USER1_stream_2"
    fl1user2: "FLASH1_USER2_stream_2"
    fl1user3: "FLASH1_USER3_stream_2"
    fl2user1: "FLASH2_USER1_stream_2"
    fl2user2: "FLASH2_USER2_stream_2"

  # The beamtime directories for different DAQ systems.
  # (Not to be changed by user)
  beamtime_dir:
    pg2: "/asap3/flash/gpfs/pg2/"

# metadata collection from scicat
# metadata:
#   scicat_url: <URL>
#   scicat_token: <TOKEN>

# The nexus collection routine shall be finalized soon for both instruments
# nexus:
#   reader: "flash"
#   definition: "NXmpes"
#   input_files: ["NXmpes_config_HEXTOF_light.json"]<|MERGE_RESOLUTION|>--- conflicted
+++ resolved
@@ -132,11 +132,7 @@
       dataset_key: "/uncategorised/FLASH.EXP/HEXTOF.DAQ/DLD1/value"
       slice: 3
 
-<<<<<<< HEAD
-    # The auxillary channel has a special structure where the group further contains
-=======
     # The auxiliary channel has a special structure where the group further contains
->>>>>>> 2bf9a136
     # a multidimensional structure so further aliases are defined below
     dldAux:
       format: per_pulse
