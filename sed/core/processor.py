--- conflicted
+++ resolved
@@ -1999,30 +1999,6 @@
             dataframe = self._dataframe.partitions[df_partitions]
         else:
             dataframe = self._dataframe
-<<<<<<< HEAD
-        try:
-            self._binned = bin_dataframe(
-                df=dataframe,
-                bins=bins,
-                axes=axes,
-                ranges=ranges,
-                hist_mode=hist_mode,
-                mode=mode,
-                pbar=pbar,
-                n_cores=num_cores,
-                threads_per_worker=threads_per_worker,
-                threadpool_api=threadpool_api,
-                **kwds,
-            )
-        except Exception as ex:
-            if type(ex).__name__ == "TypingError":
-                raise TypeError(
-                    "Numba TypingError during binning. One of the axes probably has invalid types."
-                    " Could one of the axes be all nans?",
-                ) from ex
-            else:
-                raise ex
-=======
 
         filter_params = kwds.pop("filter", None)
         if filter_params is not None:
@@ -2041,21 +2017,29 @@
                     "Only 'col', 'lower_bound' and 'upper_bound' allowed as filter entries. ",
                     f"Parameters {invalid_keys} not valid in {param}.",
                 ) from exc
-
-        self._binned = bin_dataframe(
-            df=dataframe,
-            bins=bins,
-            axes=axes,
-            ranges=ranges,
-            hist_mode=hist_mode,
-            mode=mode,
-            pbar=pbar,
-            n_cores=num_cores,
-            threads_per_worker=threads_per_worker,
-            threadpool_api=threadpool_api,
-            **kwds,
-        )
->>>>>>> 4a8f0744
+                
+        try:
+            self._binned = bin_dataframe(
+                df=dataframe,
+                bins=bins,
+                axes=axes,
+                ranges=ranges,
+                hist_mode=hist_mode,
+                mode=mode,
+                pbar=pbar,
+                n_cores=num_cores,
+                threads_per_worker=threads_per_worker,
+                threadpool_api=threadpool_api,
+                **kwds,
+            )
+        except Exception as ex:
+            if type(ex).__name__ == "TypingError":
+                raise TypeError(
+                    "Numba TypingError during binning. One of the axes probably has invalid types."
+                    " Could one of the axes be all nans?",
+                ) from ex
+            else:
+                raise ex
 
         for dim in self._binned.dims:
             try:
