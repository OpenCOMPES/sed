--- conflicted
+++ resolved
@@ -2,11 +2,8 @@
 
 """
 from typing import Any
-<<<<<<< HEAD
 from typing import cast
-=======
 from typing import Dict
->>>>>>> 54354b50
 from typing import List
 from typing import Sequence
 from typing import Tuple
@@ -38,18 +35,12 @@
 
     def __init__(  # pylint: disable=W0102
         self,
-<<<<<<< HEAD
-        metadata: dict = {},
-        config: Union[dict, str] = {},
+        metadata: dict = None,
+        config: Union[dict, str] = None,
         dataframe: Union[pd.DataFrame, ddf.DataFrame] = None,
         files: List[str] = None,
         folder: str = None,
         **kwds,
-=======
-        df: Union[pd.DataFrame, dask.dataframe.DataFrame] = None,
-        metadata: dict = None,
-        config: Union[dict, str] = None,
->>>>>>> 54354b50
     ):
 
         self._config = parse_config(config)
@@ -62,10 +53,7 @@
         self._files: List[str] = []
 
         self._binned: xr.DataArray = None
-<<<<<<< HEAD
         self._pre_binned: xr.DataArray = None
-=======
->>>>>>> 54354b50
 
         self._dimensions: List[str] = []
         self._coordinates: Dict[Any, Any] = {}
@@ -137,26 +125,17 @@
 
     @config.setter
     def config(self, config: Union[dict, str]):
-<<<<<<< HEAD
+        """Setter function for the config dictionary.
+
+        Args:
+            config (Union[dict, str]): Config dictionary or path of config file
+            to load.
+        """
         self._config = parse_config(config)
         num_cores = self._config.get("binning", {}).get("num_cores", N_CPU - 1)
         if num_cores >= N_CPU:
             num_cores = N_CPU - 1
         self._config["binning"]["num_cores"] = num_cores
-=======
-        """Setter function for the config dictionary.
-
-        Args:
-            config (Union[dict, str]): Config dictionary or path of config file
-            to load.
-        """
-        self._config = parse_config(config)
-        if "num_cores" in self._config["binning"].keys():
-            if self._config["binning"]["num_cores"] >= N_CPU:
-                self._config["binning"]["num_cores"] = N_CPU - 1
-        else:
-            self._config["binning"]["num_cores"] = N_CPU - 1
->>>>>>> 54354b50
 
     @property
     def dimensions(self) -> list:
@@ -198,7 +177,6 @@
         for k, v in coords.items():
             self._coordinates[k] = xr.DataArray(v)
 
-<<<<<<< HEAD
     def cpy(self, path: Union[str, List[str]]) -> Union[str, List[str]]:
         """Returns either the original or the copied path to the given path.
 
@@ -222,8 +200,6 @@
 
         return path
 
-=======
->>>>>>> 54354b50
     def load(
         self,
         dataframe: Union[pd.DataFrame, ddf.DataFrame] = None,
