--- conflicted
+++ resolved
@@ -1551,35 +1551,7 @@
         else:
             raise NotImplementedError(
                 f"Unrecognized file format: {extension}.",
-<<<<<<< HEAD
-            )
-=======
-            )
-
-    def add_dimension(self, name: str, axis_range: Tuple):
-        """Add a dimension axis.
-
-        Args:
-            name (str): name of the axis
-            axis_range (Tuple): range for the axis.
-
-        Raises:
-            ValueError: Raised if an axis with that name already exists.
-        """
-        if name in self._coordinates:
-            raise ValueError(f"Axis {name} already exists")
-
-        self.axis[name] = self.make_axis(axis_range)
-
-    def make_axis(self, axis_range: Tuple) -> np.ndarray:
-        """Function to make an axis.
-
-        Args:
-            axis_range (Tuple): range for the new axis.
-        """
-
-        # TODO: What shall this function do?
-        return np.arange(*axis_range)
+            )
 
     def pre_process(self) -> ddf.DataFrame:
         """Apply preprocessing pipeline to dataframe"""
@@ -1610,5 +1582,4 @@
 
     def reset_pre_processing(self):
         """Reset the preprocessing pipeline"""
-        self._preprocessing_pipeline = []
->>>>>>> d420b80e
+        self._preprocessing_pipeline = []