--- conflicted
+++ resolved
@@ -1215,18 +1215,7 @@
             raise AttributeError(
                 "Energy calibration parameters not found, need to generate parameters first!",
             ) from exc
-
-<<<<<<< HEAD
-        config = {
-            "energy": {
-                "calibration": calibration,
-            },
-        }
-        if isinstance(self.ec.offsets, dict):
-            config["energy"]["offset"] = self.ec.offsets
-=======
         config = {"energy": {"calibration": calibration}}
->>>>>>> 22010ddf
         save_config(config, filename, overwrite)
         print(f'Saved energy calibration parameters to "{filename}".')
 
