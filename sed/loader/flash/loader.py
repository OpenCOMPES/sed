--- conflicted
+++ resolved
@@ -679,62 +679,7 @@
 
         return h5_filenames, parquet_filenames
 
-<<<<<<< HEAD
-=======
-    def fill_na(
-        self,
-        dataframes: List[dd.DataFrame],
-    ) -> dd.DataFrame:
-        """
-        Fill NaN values in the given dataframes using intrafile forward filling.
-
-        Args:
-            dataframes (List[dd.DataFrame]): List of dataframes to fill NaN values.
-
-        Returns:
-            dd.DataFrame: Concatenated dataframe with filled NaN values.
-
-        Notes:
-            This method is specific to the flash data structure and is used to fill NaN values in
-            certain channels that only store information at a lower frequency. The low frequency
-            channels are exploded to match the dimensions of higher frequency channels, but they
-            may contain NaNs in the other columns. This method fills the NaNs for the specific
-            channels (per_pulse and per_train).
-
-        """
-        # Channels to fill NaN values
-        channels: List[str] = self.get_channels_by_format(["per_pulse", "per_train"])
-
-        # Fill NaN values within each dataframe
-        for i, _ in enumerate(dataframes):
-            dataframes[i][channels] = dataframes[i][channels].fillna(
-                method="ffill",
-            )
-
-        # Forward fill between consecutive dataframes
-        for i in tqdm(range(1, len(dataframes)), desc='Filling NaNs', leave=True, total=len(dataframes)-1, disable=len(dataframes)==1):
-            # Select pulse channels from current dataframe
-            subset = dataframes[i][channels]
-            # Find columns with NaN values in the first row
-            is_null = subset.loc[0].isnull().values.compute()
-            # Execute if there are NaN values in the first row
-            if is_null.sum() > 0:
-                # Select channel names with only NaNs
-                channels_to_overwrite = list(compress(channels, is_null[0]))
-                # Get values for those channels from the previous dataframe
-                values = dataframes[i - 1][channels].tail(1).values[0]
-                # Create a dictionary to fill NaN values
-                fill_dict = dict(zip(channels, values))
-                fill_dict = {k: v for k, v in fill_dict.items() if k in channels_to_overwrite}
-                # Fill NaN values with the corresponding values from the
-                # previous dataframe
-                dataframes[i][channels_to_overwrite] = subset[channels_to_overwrite].fillna(
-                    fill_dict,
-                )
-        # Concatenate the filled dataframes
-        return dd.concat(dataframes)
-
->>>>>>> bdcbacc0
+
     def parquet_handler(
         self,
         data_parquet_dir: Path,
