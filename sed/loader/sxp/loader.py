--- conflicted
+++ resolved
@@ -694,24 +694,13 @@
 
         """
         # Loads h5 file and creates a dataframe
-<<<<<<< HEAD
-        with h5py.File(file_path, "r") as h5_file:
-            self.reset_multi_index()  # Reset MultiIndexes for next file
-            df = self.concatenate_channels(h5_file)
-            df = df.dropna(subset=self._config["dataframe"]["columns"].get("tof", "dldTimeSteps"))
-            # correct the 3 bit shift which encodes the detector ID in the 8s time
-            if self._config["dataframe"].get("split_sector_id_from_dld_time", False):
-                df, _ = split_dld_time_from_sector_id(df, config=self._config)
-            return df
-=======
         self.reset_multi_index()  # Reset MultiIndexes for next file
         df = self.concatenate_channels(file_path)
-        df = df.dropna(subset=self._config["dataframe"].get("tof_column", "dldTimeSteps"))
+        df = df.dropna(subset=self._config["dataframe"]["columns"].get("tof", "dldTimeSteps"))
         # correct the 3 bit shift which encodes the detector ID in the 8s time
         if self._config["dataframe"].get("split_sector_id_from_dld_time", False):
-            df = split_dld_time_from_sector_id(df, config=self._config)
+            df, _ = split_dld_time_from_sector_id(df, config=self._config)
         return df
->>>>>>> bff2071b
 
     def create_buffer_file(self, h5_path: Path, parquet_path: Path) -> bool | Exception:
         """
