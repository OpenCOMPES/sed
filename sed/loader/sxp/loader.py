--- conflicted
+++ resolved
@@ -925,11 +925,7 @@
             folders (str | Sequence[str], optional): Path to folder(s) where files are stored
                 Path has priority such that if it's specified, the specified files will be ignored.
                 Defaults to None.
-<<<<<<< HEAD
             runs (str | Sequence[str], optional): Run identifier(s). Corresponding files will
-=======
-            runs (Union[str, Sequence[str]], optional): Run identifier(s). Corresponding files will
->>>>>>> 2bf9a136
                 be located in the location provided by ``folders``. Takes precedence over
                 ``files`` and ``folders``. Defaults to None.
             ftype (str, optional): The file extension type. Defaults to "h5".
