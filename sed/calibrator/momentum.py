"""sed.calibrator.momentum module. Code for momentum calibration and distortion
correction. Mostly ported from https://github.com/mpes-kit/mpes.
"""
import itertools as it
from copy import deepcopy
from datetime import datetime
<<<<<<< HEAD
=======
from multiprocessing import Pool
>>>>>>> d2517a9a
from typing import Any
from typing import Dict
from typing import List
from typing import Sequence
from typing import Tuple
from typing import Union

import bokeh.palettes as bp
import bokeh.plotting as pbk
import dask.dataframe
import ipywidgets as ipw
import matplotlib
import matplotlib.pyplot as plt
import numpy as np
import pandas as pd
import psutil
import scipy.ndimage as ndi
import xarray as xr
from bokeh.colors import RGB
from bokeh.io import output_notebook
from bokeh.palettes import Category10 as ColorCycle
from IPython.display import display
from matplotlib import cm
from numpy.linalg import norm
from scipy.interpolate import griddata
from scipy.ndimage import map_coordinates
from symmetrize import pointops as po
from symmetrize import sym
from symmetrize import tps

N_CPU = psutil.cpu_count()


class MomentumCorrector:
    """
    Momentum distortion correction and momentum calibration workflow functions.

    Args:
        data (Union[xr.DataArray, np.ndarray], optional): Multidimensional hypervolume
            containing the data. Defaults to None.
        bin_ranges (List[Tuple], optional): Binning ranges of the data volume, if
            provided as np.ndarray. Defaults to None.
        rotsym (int, optional): Rotational symmetry of the data. Defaults to 6.
        config (dict, optional): Config dictionary. Defaults to None.
    """

    def __init__(
        self,
        data: Union[xr.DataArray, np.ndarray] = None,
        bin_ranges: List[Tuple] = None,
        rotsym: int = 6,
        config: dict = None,
    ):
        """Constructor of the MomentumCorrector class.

        Args:
            data (Union[xr.DataArray, np.ndarray], optional): Multidimensional
                hypervolume containing the data. Defaults to None.
            bin_ranges (List[Tuple], optional): Binning ranges of the data volume,
                if provided as np.ndarray. Defaults to None.
            rotsym (int, optional): Rotational symmetry of the data. Defaults to 6.
            config (dict, optional): Config dictionary. Defaults to None.
        """
        if config is None:
            config = {}

        self._config = config

        self.num_cores = self._config.get("binning", {}).get("num_cores", N_CPU - 1)
        if self.num_cores >= N_CPU:
            self.num_cores = N_CPU - 1

        self.image: np.ndarray = None
        self.img_ndim: int = None
        self.slice: np.ndarray = None
        self.slice_corrected: np.ndarray = None
        self.slice_transformed: np.ndarray = None
        self.bin_ranges: List[Tuple] = self._config["momentum"].get("bin_ranges", [])

        if data is not None:
            self.load_data(data=data, bin_ranges=bin_ranges)

        self.detector_ranges = self._config["momentum"]["detector_ranges"]

        self.rotsym = int(rotsym)
        self.rotsym_angle = int(360 / self.rotsym)
        self.arot = np.array([0] + [self.rotsym_angle] * (self.rotsym - 1))
        self.ascale = np.array([1.0] * self.rotsym)
        self.peaks: np.ndarray = None
        self.include_center: bool = False
        self.use_center: bool = False
        self.pouter: np.ndarray = None
        self.pcent: Tuple[float, ...] = None
        self.pouter_ord: np.ndarray = None
        self.prefs: np.ndarray = None
        self.ptargs: np.ndarray = None
        self.csm_original: float = np.nan
        self.mdist: float = np.nan
        self.mcvdist: float = np.nan
        self.mvvdist: float = np.nan
        self.cvdist: np.ndarray = np.array(np.nan)
        self.vvdist: np.ndarray = np.array(np.nan)
        self.rdeform_field: np.ndarray = None
        self.cdeform_field: np.ndarray = None
        self.rdeform_field_bkp: np.ndarray = None
        self.cdeform_field_bkp: np.ndarray = None
        self.inverse_dfield: np.ndarray = None
        self.dfield_updated: bool = False
        self.transformations: Dict[str, Any] = self._config["momentum"].get("transformations", {})
        self.correction: Dict[str, Any] = self._config["momentum"].get("correction", {})
        self.adjust_params: Dict[str, Any] = {}
        self.calibration: Dict[str, Any] = self._config["momentum"].get("calibration", {})

        self.x_column = self._config["dataframe"]["x_column"]
        self.y_column = self._config["dataframe"]["y_column"]
        self.corrected_x_column = self._config["dataframe"]["corrected_x_column"]
        self.corrected_y_column = self._config["dataframe"]["corrected_y_column"]
        self.kx_column = self._config["dataframe"]["kx_column"]
        self.ky_column = self._config["dataframe"]["ky_column"]

        self._state: int = 0

    @property
    def features(self) -> dict:
        """Dictionary of detected features for the symmetrization process.
        ``self.features`` is a derived attribute from existing ones.

        Returns:
            dict: Dict containing features "verts" and "center".
        """
        feature_dict = {
            "verts": np.asarray(self.__dict__.get("pouter_ord", [])),
            "center": np.asarray(self.__dict__.get("pcent", [])),
        }

        return feature_dict

    @property
    def symscores(self) -> dict:
        """Dictionary of symmetry-related scores.

        Returns:
            dict: Dictionary containing symmetry scores.
        """
        sym_dict = {
            "csm_original": self.__dict__.get("csm_original", ""),
            "csm_current": self.__dict__.get("csm_current", ""),
            "arm_original": self.__dict__.get("arm_original", ""),
            "arm_current": self.__dict__.get("arm_current", ""),
        }

        return sym_dict

    def load_data(
        self,
        data: Union[xr.DataArray, np.ndarray],
        bin_ranges: List[Tuple] = None,
    ):
        """Load binned data into the momentum calibrator class

        Args:
            data (Union[xr.DataArray, np.ndarray]):
                2D or 3D data array, either as np.ndarray or xr.DataArray.
            bin_ranges (List[Tuple], optional):
                Binning ranges. Needs to be provided in case the data are given
                as np.ndarray. Otherwise, they are determined from the coords of
                the xr.DataArray. Defaults to None.

        Raises:
            ValueError: Raised if the dimensions of the input data do not fit.
        """
        if isinstance(data, xr.DataArray):
            self.image = np.squeeze(data.data)
            self.bin_ranges = []
            for axis in data.coords:
                self.bin_ranges.append(
                    (
                        data.coords[axis][0].values,
                        2 * data.coords[axis][-1].values - data.coords[axis][-2].values,  # endpoint
                    ),
                )
        else:
            assert bin_ranges is not None
            self.image = np.squeeze(data)
            self.bin_ranges = bin_ranges

        self.img_ndim = self.image.ndim
        if (self.img_ndim > 3) or (self.img_ndim < 2):
            raise ValueError("The input image dimension need to be 2 or 3!")
        if self.img_ndim == 2:
            self.slice = self.image

        if self.slice is not None:
            self.slice_corrected = self.slice_transformed = self.slice

    def select_slicer(
        self,
        plane: int = 0,
        width: int = 5,
        axis: int = 2,
        apply: bool = False,
    ):
        """Interactive panel to select (hyper)slice from a (hyper)volume.

        Args:
            plane (int, optional): initial value of the plane slider. Defaults to 0.
            width (int, optional): initial value of the width slider. Defaults to 5.
            axis (int, optional): Axis along which to slice the image. Defaults to 2.
            apply (bool, optional):  Option to directly apply the values and select the
                slice. Defaults to False.
        """
        matplotlib.use("module://ipympl.backend_nbagg")

        assert self.img_ndim == 3
        selector = slice(plane, plane + width)
        image = np.moveaxis(self.image, axis, 0)
        try:
            img_slice = image[selector, ...].sum(axis=0)
        except AttributeError:
            img_slice = image[selector, ...]

        fig, ax = plt.subplots(1, 1)
        img = ax.imshow(img_slice.T, origin="lower", cmap="terrain_r")

        def update(plane: int, width: int):
            selector = slice(plane, plane + width)
            try:
                img_slice = image[selector, ...].sum(axis=0)
            except AttributeError:
                img_slice = image[selector, ...]
            img.set_data(img_slice.T)
            axmin = np.min(img_slice, axis=(0, 1))
            axmax = np.max(img_slice, axis=(0, 1))
            if axmin < axmax:
                img.set_clim(axmin, axmax)
            ax.set_title(f"Plane[{plane}:{plane+width}]")
            fig.canvas.draw_idle()

        update(plane, width)

        plane_slider = ipw.IntSlider(
            value=plane,
            min=0,
            max=self.image.shape[2] - width,
            step=1,
        )
        width_slider = ipw.IntSlider(value=width, min=1, max=20, step=1)

        ipw.interact(
            update,
            plane=plane_slider,
            width=width_slider,
        )

        def apply_fun(apply: bool):  # pylint: disable=unused-argument
            start = plane_slider.value
            stop = plane_slider.value + width_slider.value

            selector = slice(
                start,
                stop,
            )
            self.select_slice(selector=selector, axis=axis)

            img.set_data(self.slice.T)
            axmin = np.min(self.slice, axis=(0, 1))
            axmax = np.max(self.slice, axis=(0, 1))
            if axmin < axmax:
                img.set_clim(axmin, axmax)
            ax.set_title(
                f"Plane[{start}:{stop}]",
            )
            fig.canvas.draw_idle()

            plane_slider.close()
            width_slider.close()
            apply_button.close()

        apply_button = ipw.Button(description="apply")
        display(apply_button)
        apply_button.on_click(apply_fun)

        plt.show()

        if apply:
            apply_fun(True)

    def select_slice(
        self,
        selector: Union[slice, List[int], int],
        axis: int = 2,
    ):
        """Select (hyper)slice from a (hyper)volume.

        Args:
            selector (Union[slice, List[int], int]):
                Selector along the specified axis to extract the slice (image). Use
                the construct slice(start, stop, step) to select a range of images
                and sum them. Use an integer to specify only a particular slice.
            axis (int, optional): Axis along which to select the image. Defaults to 2.

        Raises:
            ValueError: Raised if self.image is already 2D.
        """
        if self.img_ndim > 2:
            image = np.moveaxis(self.image, axis, 0)
            try:
                self.slice = image[selector, ...].sum(axis=0)
            except AttributeError:
                self.slice = image[selector, ...]

            if self.slice is not None:
                self.slice_corrected = self.slice_transformed = self.slice

        elif self.img_ndim == 2:
            raise ValueError("Input image dimension is already 2!")

    def add_features(
        self,
        features: np.ndarray,
        direction: str = "ccw",
        rotsym: int = 6,
        symscores: bool = True,
        **kwds,
    ):
        """Add features as reference points provided as np.ndarray. If provided,
        detects the center of the points and orders the points.

        Args:
            features (np.ndarray):
                Array of landmarks, possibly including a center peak. Its shape should
                be (n,2), where n is equal to the rotation symmetry, or the rotation
                symmetry+1, if the center is included.
            direction (str, optional):
                Direction for ordering the points. Defaults to "ccw".
            symscores (bool, optional):
                Option to calculate symmetry scores. Defaults to False.
            **kwds: Keyword arguments.

                - **symtype** (str): Type of symmetry scores to calculte
                  if symscores is True. Defaults to "rotation".

        Raises:
            ValueError: Raised if the number of points does not match the rotsym.
        """
        self.rotsym = int(rotsym)
        self.rotsym_angle = int(360 / self.rotsym)
        self.arot = np.array([0] + [self.rotsym_angle] * (self.rotsym - 1))
        self.ascale = np.array([1.0] * self.rotsym)

        if features.shape[0] == self.rotsym:  # assume no center present
            self.pcent, self.pouter = po.pointset_center(
                features,
                method="centroid",
            )
            self.include_center = False
        elif features.shape[0] == self.rotsym + 1:  # assume center included
            self.pcent, self.pouter = po.pointset_center(
                features,
                method="centroidnn",
            )
            self.include_center = True
        else:
            raise ValueError(
                f"Found {features.shape[0]} points, ",
                f"but {self.rotsym} or {self.rotsym+1} (incl.center) required.",
            )
        if isinstance(self.pcent, np.ndarray):
            self.pcent = tuple(val.item() for val in self.pcent)
        # Order the point landmarks
        self.pouter_ord = po.pointset_order(
            self.pouter,
            direction=direction,
        )

        # Calculate geometric distances
        if self.pcent is not None:
            self.calc_geometric_distances()

        if symscores is True:
            symtype = kwds.pop("symtype", "rotation")
            self.csm_original = self.calc_symmetry_scores(symtype=symtype)

        if self.rotsym == 6 and self.pcent is not None:
            self.mdist = (self.mcvdist + self.mvvdist) / 2
            self.mcvdist = self.mdist
            self.mvvdist = self.mdist

    def feature_extract(
        self,
        image: np.ndarray = None,
        direction: str = "ccw",
        feature_type: str = "points",
        rotsym: int = 6,
        ascale: Union[float, np.ndarray] = None,
        symscores: bool = True,
        **kwds,
    ):
        """Extract features from the selected 2D slice.
        Currently only point feature detection is implemented.

        Args:
            image (np.ndarray, optional):
                The (2D) image slice to extract features from.
                Defaults to self.slice
            direction (str, optional):
                The circular direction to reorder the features in ('cw' or 'ccw').
                Defaults to "ccw".
            feature_type (str, optional):
                The type of features to extract. Defaults to "points".
            rotsym (int, optional): Rotational symmetry of the data. Defaults to 6.
            symscores (bool, optional):
                Option for calculating symmetry scores. Defaults to True.
            **kwds:
                Extra keyword arguments for ``symmetrize.pointops.peakdetect2d()``.

        Raises:
            NotImplementedError:
                Raised for undefined feature_types.
        """
        if image is None:
            if self.slice is not None:
                image = self.slice
            else:
                raise ValueError("No image loaded for feature extraction!")

        if feature_type == "points":
            # Detect the point landmarks
            self.peaks = po.peakdetect2d(image, **kwds)

            self.add_features(
                features=self.peaks,
                direction=direction,
                rotsym=rotsym,
                symscores=symscores,
                **kwds,
            )
        else:
            raise NotImplementedError

    def feature_select(
        self,
        image: np.ndarray = None,
        features: np.ndarray = None,
        include_center: bool = True,
        rotsym: int = 6,
        apply: bool = False,
        **kwds,
    ):
        """Extract features from the selected 2D slice.
        Currently only point feature detection is implemented.

        Args:
            image (np.ndarray, optional):
                The (2D) image slice to extract features from.
                Defaults to self.slice
            include_center (bool, optional):
                Option to include the image center/centroid in the registration
                process. Defaults to True.
            features (np.ndarray, optional):
                Array of landmarks, possibly including a center peak. Its shape should
                be (n,2), where n is equal to the rotation symmetry, or the rotation
                symmetry+1, if the center is included.
                If omitted, an array filled with zeros is generated.
            rotsym (int, optional): Rotational symmetry of the data. Defaults to 6.
            apply (bool, optional): Option to directly store the features in the class.
                Defaults to False.
            **kwds:
                Extra keyword arguments for ``symmetrize.pointops.peakdetect2d()``.

        Raises:
            ValueError: If no valid image is found from which to ge the coordinates.
        """
        matplotlib.use("module://ipympl.backend_nbagg")
        if image is None:
            if self.slice is not None:
                image = self.slice
            else:
                raise ValueError("No valid image loaded!")

        fig, ax = plt.subplots(1, 1)
        ax.imshow(image.T, origin="lower", cmap="terrain_r")

        if features is None:
            features = np.zeros((rotsym + (include_center), 2))

        markers = []
        for peak in features:
            markers.append(ax.plot(peak[0], peak[1], "o")[0])

        def update_point_no(
            point_no: int,
        ):
            fig.canvas.draw_idle()

            point_x = features[point_no][0]
            point_y = features[point_no][1]

            point_input_x.value = point_x
            point_input_y.value = point_y

        def update_point_pos(
            point_x: float,
            point_y: float,
        ):
            fig.canvas.draw_idle()
            point_no = point_no_input.value
            features[point_no][0] = point_x
            features[point_no][1] = point_y

            markers[point_no].set_xdata(point_x)
            markers[point_no].set_ydata(point_y)

        point_no_input = ipw.Dropdown(
            options=range(features.shape[0]),
            description="Point:",
        )

        point_input_x = ipw.FloatText(features[0][0])
        point_input_y = ipw.FloatText(features[0][1])
        ipw.interact(
            update_point_no,
            point_no=point_no_input,
        )
        ipw.interact(
            update_point_pos,
            point_y=point_input_y,
            point_x=point_input_x,
        )

        def onclick(event):
            point_input_x.value = event.xdata
            point_input_y.value = event.ydata
            point_no_input.value = (point_no_input.value + 1) % features.shape[0]

        cid = fig.canvas.mpl_connect("button_press_event", onclick)

        def apply_func(apply: bool):  # pylint: disable=unused-argument
            fig.canvas.mpl_disconnect(cid)

            point_no_input.close()
            point_input_x.close()
            point_input_y.close()
            apply_button.close()

            fig.canvas.draw_idle()

            self.add_features(
                features=features,
                rotsym=rotsym,
                **kwds,
            )

        apply_button = ipw.Button(description="apply")
        display(apply_button)
        apply_button.on_click(apply_func)

        if apply:
            apply_func(True)

        plt.show()

    def calc_geometric_distances(self) -> None:
        """Calculate geometric distances involving the center and the vertices.
        Distances calculated include center-vertex and nearest-neighbor vertex-vertex
        distances.
        """
        self.cvdist = po.cvdist(self.pouter_ord, self.pcent)
        self.mcvdist = self.cvdist.mean()
        self.vvdist = po.vvdist(self.pouter_ord)
        self.mvvdist = self.vvdist.mean()

    def calc_symmetry_scores(self, symtype: str = "rotation") -> float:
        """Calculate the symmetry scores from geometric quantities.

        Args:
            symtype (str, optional): Type of symmetry score to calculate.
                Defaults to "rotation".

        Returns:
            float: Calculated symmetry score.
        """
        csm = po.csm(
            self.pcent,
            self.pouter_ord,
            rotsym=self.rotsym,
            type=symtype,
        )

        return csm

    def spline_warp_estimate(
        self,
        image: np.ndarray = None,
        use_center: bool = None,
        fixed_center: bool = True,
        interp_order: int = 1,
        ascale: Union[float, list, tuple, np.ndarray] = None,
        verbose: bool = True,
        **kwds,
    ) -> np.ndarray:
        """Estimate the spline deformation field using thin plate spline registration.

        Args:
            image (np.ndarray, optional):
                2D array. Image slice to be corrected. Defaults to self.slice.
            use_center (bool, optional):
                Option to use the image center/centroid in the registration
                process. Defaults to config value, or True.
            fixed_center (bool, optional):
                Option to have a fixed center during registration-based
                symmetrization. Defaults to True.
            interp_order (int, optional):
                Order of interpolation (see ``scipy.ndimage.map_coordinates()``).
                Defaults to 1.
            ascale: (Union[float, np.ndarray], optional): Scale parameter determining a realtive
                scale for each symmetry feature. If provided as single float, rotsym has to be 4.
                This parameter describes the relative scaling between the two orthogonal symmetry
                directions (for an orthorhombic system). This requires the correction points to be
                located along the principal axes (X/Y points of the Brillouin zone). Otherwise, an
                array with ``rotsym`` elements is expected, containing relative scales for each
                feature. Defaults to an array of equal scales.
            verbose (bool, optional): Option to report the used landmarks for correction.
                Defaults to True.
            **kwds: keyword arguments:

                - **landmarks**: (list/array): Landmark positions (row, column) used
                  for registration. Defaults to  self.pouter_ord
                - **targets**: (list/array): Target positions (row, column) used for
                  registration. If empty, it will be generated by
                  ``symmetrize.rotVertexGenerator()``.
                - **new_centers**: (dict): User-specified center positions for the
                  reference and target sets. {'lmkcenter': (row, col),
                  'targcenter': (row, col)}
        Returns:
            np.ndarray: The corrected image.
        """
        if image is None:
            if self.slice is not None:
                image = self.slice
            else:
                image = np.zeros(self._config["momentum"]["bins"][0:2])
                self.bin_ranges = self._config["momentum"]["ranges"]

        if self.pouter_ord is None:
            if self.pouter is not None:
                self.pouter_ord = po.pointset_order(self.pouter)
                self.correction["creation_date"] = datetime.now().timestamp()
            else:
                try:
                    features = np.asarray(
                        self.correction["feature_points"],
                    )
                    rotsym = self.correction["rotation_symmetry"]
                    include_center = self.correction["include_center"]
                    if not include_center and len(features) > rotsym:
                        features = features[:rotsym, :]
<<<<<<< HEAD
                    ascale = self.correction.get("ascale", None)
                    if ascale is not None:
                        ascale = np.asarray(ascale)
=======
>>>>>>> d2517a9a

                    if verbose:
                        if "creation_date" in self.correction:
                            datestring = datetime.fromtimestamp(
                                self.correction["creation_date"],
                            ).strftime(
                                "%m/%d/%Y, %H:%M:%S",
                            )
                            print(
                                "No landmarks defined, using momentum correction parameters "
                                f"generated on {datestring}",
                            )
                        else:
                            print(
                                "No landmarks defined, using momentum correction parameters "
                                "from config.",
                            )
                except KeyError as exc:
                    raise ValueError(
                        "No valid landmarks defined, and no landmarks found in configuration!",
                    ) from exc

                self.add_features(features=features, rotsym=rotsym, include_center=include_center)

        else:
            self.correction["creation_date"] = datetime.now().timestamp()
<<<<<<< HEAD

        if ascale is not None:
            if isinstance(ascale, (int, float, np.floating, np.integer)):
                if self.rotsym != 4:
                    raise ValueError(
                        "Providing ascale as scalar number is only valid for 'rotsym'==4.",
                    )
                self.ascale = np.array([1.0, ascale, 1.0, ascale])
            elif isinstance(ascale, (tuple, list, np.ndarray)):
                if len(ascale) != len(self.ascale):
                    raise ValueError(
                        f"ascale needs to be of length 'rotsym', but has length {len(ascale)}.",
                    )
                self.ascale = np.asarray(ascale)
            else:
                raise TypeError(
                    (
                        "ascale needs to be a single number or a list/tuple/np.ndarray of length ",
                        f"'rotsym' ({self.rotsym})!",
                    ),
                )
=======
>>>>>>> d2517a9a

        if use_center is None:
            try:
                use_center = self.correction["use_center"]
            except KeyError:
                use_center = True
        self.use_center = use_center

        self.prefs = kwds.pop("landmarks", self.pouter_ord)
        self.ptargs = kwds.pop("targets", [])

        # Generate the target point set
        if not self.ptargs:
            self.ptargs = sym.rotVertexGenerator(
                self.pcent,
                fixedvertex=self.pouter_ord[0, :],
                arot=self.arot,
                direction=-1,
                scale=self.ascale,
                ret="all",
            )[1:, :]

        if use_center is True:
            # Use center of image pattern in the registration-based symmetrization
            if fixed_center is True:
                # Add the same center to both the reference and target sets

                self.prefs = np.column_stack((self.prefs.T, self.pcent)).T
                self.ptargs = np.column_stack((self.ptargs.T, self.pcent)).T

            else:  # Add different centers to the reference and target sets
                newcenters = kwds.pop("new_centers", {})
                self.prefs = np.column_stack(
                    (self.prefs.T, newcenters["lmkcenter"]),
                ).T
                self.ptargs = np.column_stack(
                    (self.ptargs.T, newcenters["targcenter"]),
                ).T

        # Non-iterative estimation of deformation field
        corrected_image, splinewarp = tps.tpsWarping(
            self.prefs,
            self.ptargs,
            image,
            None,
            interp_order,
            ret="all",
            **kwds,
        )

        self.reset_deformation(image=image, coordtype="cartesian")

        self.update_deformation(
            splinewarp[0],
            splinewarp[1],
        )

        # save backup copies to reset transformations
        self.rdeform_field_bkp = self.rdeform_field
        self.cdeform_field_bkp = self.cdeform_field

        self.correction["outer_points"] = self.pouter_ord
        self.correction["center_point"] = np.asarray(self.pcent)
        self.correction["reference_points"] = self.prefs
        self.correction["target_points"] = self.ptargs
        self.correction["rotation_symmetry"] = self.rotsym
        self.correction["use_center"] = self.use_center
        self.correction["include_center"] = self.include_center
        if self.include_center:
            self.correction["feature_points"] = np.concatenate(
                (self.pouter_ord, np.asarray([self.pcent])),
            )
        else:
            self.correction["feature_points"] = self.pouter_ord
<<<<<<< HEAD
        self.correction["ascale"] = self.ascale
=======
>>>>>>> d2517a9a

        if self.slice is not None:
            self.slice_corrected = corrected_image

        if verbose:
            print("Calulated thin spline correction based on the following landmarks:")
            print(f"pouter: {self.pouter}")
            if use_center:
                print(f"pcent: {self.pcent}")

        return corrected_image

    def apply_correction(
        self,
        image: np.ndarray,
        axis: int,
        dfield: np.ndarray = None,
    ) -> np.ndarray:
        """Apply a 2D transform to a stack of 2D images (3D) along a specific axis.

        Args:
            image (np.ndarray): Image which to apply the transformation to
            axis (int): Axis for slice selection.
            dfield (np.ndarray, optional): row and column deformation field.
                Defaults to [self.rdeform_field, self.cdeformfield].

        Returns:
            np.ndarray: The corrected image.
        """
        if dfield is None:
            dfield = np.asarray([self.rdeform_field, self.cdeform_field])

        image_corrected = sym.applyWarping(
            image,
            axis,
            warptype="deform_field",
            dfield=dfield,
        )

        return image_corrected

    def reset_deformation(self, **kwds):
        """Reset the deformation field.

        Args:
            **kwds: keyword arguments:

                - **image**: the image to base the deformation fields on. Its sizes are
                  used. Defaults to self.slice
                - **coordtype**: The coordinate system to use. Defaults to 'cartesian'.
        """
        image = kwds.pop("image", self.slice)
        coordtype = kwds.pop("coordtype", "cartesian")
        coordmat = sym.coordinate_matrix_2D(
            image,
            coordtype=coordtype,
            stackaxis=0,
        ).astype("float64")

        self.rdeform_field = coordmat[1, ...]
        self.cdeform_field = coordmat[0, ...]

        self.dfield_updated = True

    def update_deformation(self, rdeform: np.ndarray, cdeform: np.ndarray):
        """Update the class deformation field by applying the provided column/row
        deformation fields.

        Parameters:
            rdeform (np.ndarray): 2D array of row-ordered deformation field.
            cdeform (np.ndarray): 2D array of column-ordered deformation field.
        """
        self.rdeform_field = ndi.map_coordinates(
            self.rdeform_field,
            [rdeform, cdeform],
            order=1,
            cval=np.nan,
        )
        self.cdeform_field = ndi.map_coordinates(
            self.cdeform_field,
            [rdeform, cdeform],
            order=1,
            cval=np.nan,
        )

        self.dfield_updated = True

    def coordinate_transform(
        self,
        transform_type: str,
        keep: bool = False,
        interp_order: int = 1,
        mapkwds: dict = None,
        **kwds,
    ) -> np.ndarray:
        """Apply a pixel-wise coordinate transform to the image
        by means of the deformation field.

        Args:
            transform_type (str): Type of deformation to apply to image slice. Possible
                values are:

                - translation.
                - rotation.
                - rotation_auto.
                - scaling.
                - scaling_auto.
                - homomorphy.

            keep (bool, optional): Option to keep the specified coordinate transform in
                the class. Defaults to False.
            interp_order (int, optional): Interpolation order for filling in missed
                pixels. Defaults to 1.
            mapkwds (dict, optional): Additional arguments passed to
                ``scipy.ndimage.map_coordinates()``. Defaults to None.
            **kwds: keyword arguments.
                Additional arguments in specific deformation field.
                See ``symmetrize.sym`` module.
        Returns:
            np.ndarray: The corrected image.
        """
        if mapkwds is None:
            mapkwds = {}

        image = kwds.pop("image", self.slice)
        stackax = kwds.pop("stackaxis", 0)
        coordmat = sym.coordinate_matrix_2D(
            image,
            coordtype="homogeneous",
            stackaxis=stackax,
        )

        if transform_type == "translation":
            if "xtrans" in kwds and "ytrans" in kwds:
                tmp = kwds["ytrans"]
                kwds["ytrans"] = kwds["xtrans"]
                kwds["xtrans"] = tmp

            rdisp, cdisp = sym.translationDF(
                coordmat,
                stackaxis=stackax,
                ret="displacement",
                **kwds,
            )
        elif transform_type == "rotation":
            rdisp, cdisp = sym.rotationDF(
                coordmat,
                stackaxis=stackax,
                ret="displacement",
                **kwds,
            )
        elif transform_type == "rotation_auto":
            center = kwds.pop("center", self.pcent)
            # Estimate the optimal rotation angle using intensity symmetry
            angle_auto, _ = sym.sym_pose_estimate(
                image / image.max(),
                center=center,
                **kwds,
            )
            self.adjust_params = dictmerge(
                self.adjust_params,
                {"center": center, "angle": angle_auto},
            )
            rdisp, cdisp = sym.rotationDF(
                coordmat,
                stackaxis=stackax,
                ret="displacement",
                angle=angle_auto,
            )
        elif transform_type == "scaling":
            rdisp, cdisp = sym.scalingDF(
                coordmat,
                stackaxis=stackax,
                ret="displacement",
                **kwds,
            )
        elif transform_type == "scaling_auto":  # Compare scaling to a reference image
            pass
        elif transform_type == "shearing":
            rdisp, cdisp = sym.shearingDF(
                coordmat,
                stackaxis=stackax,
                ret="displacement",
                **kwds,
            )
        elif transform_type == "homography":
            transform = kwds.pop("transform", np.eye(3))
            rdisp, cdisp = sym.compose_deform_field(
                coordmat,
                mat_transform=transform,
                stackaxis=stackax,
                ret="displacement",
                **kwds,
            )

        # Compute deformation field
        if stackax == 0:
            rdeform, cdeform = (
                coordmat[1, ...] + rdisp,
                coordmat[0, ...] + cdisp,
            )
        elif stackax == -1:
            rdeform, cdeform = (
                coordmat[..., 1] + rdisp,
                coordmat[..., 0] + cdisp,
            )

        # Resample image in the deformation field
        if image is self.slice:  # resample using all previous displacement fields
            total_rdeform = ndi.map_coordinates(
                self.rdeform_field,
                [rdeform, cdeform],
                order=1,
            )
            total_cdeform = ndi.map_coordinates(
                self.cdeform_field,
                [rdeform, cdeform],
                order=1,
            )
            slice_transformed = ndi.map_coordinates(
                image,
                [total_rdeform, total_cdeform],
                order=interp_order,
                **mapkwds,
            )
            self.slice_transformed = slice_transformed
        else:
            # if external image is provided, apply only the new addional tranformation
            slice_transformed = ndi.map_coordinates(
                image,
                [rdeform, cdeform],
                order=interp_order,
                **mapkwds,
            )

        # Combine deformation fields
        if keep is True:
            self.update_deformation(
                rdeform,
                cdeform,
            )
            self.adjust_params["applied"] = True
            self.adjust_params = dictmerge(self.adjust_params, kwds)

        return slice_transformed

    def pose_adjustment(
        self,
        transformations: Dict[str, Any] = None,
        apply: bool = False,
        reset: bool = True,
        verbose: bool = True,
        **kwds,
    ):
        """Interactive panel to adjust transformations that are applied to the image.
        Applies first a scaling, next a x/y translation, and last a rotation around
        the center of the image (pixel 256/256).

        Args:
            transformations (dict, optional): Dictionary with transformations.
                Defaults to self.transformations or config["momentum"]["transformtions"].
            apply (bool, optional):
                Option to directly apply the provided transformations.
                Defaults to False.
            reset (bool, optional):
                Option to reset the correction before transformation. Defaults to True.
            verbose (bool, optional):
                Option to report the performed transformations. Defaults to True.
            **kwds: Keyword parameters defining defaults for the transformations:

                - **scale** (float): Initial value of the scaling slider.
                - **xtrans** (float): Initial value of the xtrans slider.
                - **ytrans** (float): Initial value of the ytrans slider.
                - **angle** (float): Initial value of the angle slider.
        """
        matplotlib.use("module://ipympl.backend_nbagg")
        if self.slice_corrected is None or not self.slice_corrected.any():
            if self.slice is None or not self.slice.any():
                self.slice = np.zeros(self._config["momentum"]["bins"][0:2])
            source_image = self.slice
            plot = False
        else:
            source_image = self.slice_corrected
            plot = True

        transformed_image = source_image

        if reset:
            if self.rdeform_field_bkp is not None and self.cdeform_field_bkp is not None:
                self.rdeform_field = self.rdeform_field_bkp
                self.cdeform_field = self.cdeform_field_bkp
            else:
                self.reset_deformation()

        center = self._config["momentum"]["center_pixel"]
        if plot:
            fig, ax = plt.subplots(1, 1)
            img = ax.imshow(transformed_image.T, origin="lower", cmap="terrain_r")
            ax.axvline(x=center[0])
            ax.axhline(y=center[1])

        if transformations is None:
            transformations = deepcopy(self.transformations)

        if len(kwds) > 0:
            for key, value in kwds.items():
                transformations[key] = value

        elif "creation_date" in transformations and verbose:
            datestring = datetime.fromtimestamp(transformations["creation_date"]).strftime(
                "%m/%d/%Y, %H:%M:%S",
            )
            print(f"Using transformation parameters generated on {datestring}")

        def update(scale: float, xtrans: float, ytrans: float, angle: float):
            transformed_image = source_image
            if scale != 1:
                transformations["scale"] = scale
                transformed_image = self.coordinate_transform(
                    image=transformed_image,
                    transform_type="scaling",
                    xscale=scale,
                    yscale=scale,
                )
            if xtrans != 0:
                transformations["xtrans"] = xtrans
            if ytrans != 0:
                transformations["ytrans"] = ytrans
            if xtrans != 0 or ytrans != 0:
                transformed_image = self.coordinate_transform(
                    image=transformed_image,
                    transform_type="translation",
                    xtrans=xtrans,
                    ytrans=ytrans,
                )
            if angle != 0:
                transformations["angle"] = angle
                transformed_image = self.coordinate_transform(
                    image=transformed_image,
                    transform_type="rotation",
                    angle=angle,
                    center=center,
                )
            if plot:
                img.set_data(transformed_image.T)
                axmin = np.min(transformed_image, axis=(0, 1))
                axmax = np.max(transformed_image, axis=(0, 1))
                if axmin < axmax:
                    img.set_clim(axmin, axmax)
                fig.canvas.draw_idle()

        update(
            scale=transformations.get("scale", 1),
            xtrans=transformations.get("xtrans", 0),
            ytrans=transformations.get("ytrans", 0),
            angle=transformations.get("angle", 0),
        )

        scale_slider = ipw.FloatSlider(
            value=transformations.get("scale", 1),
            min=0.8,
            max=1.2,
            step=0.01,
        )
        xtrans_slider = ipw.FloatSlider(
            value=transformations.get("xtrans", 0),
            min=-200,
            max=200,
            step=1,
        )
        ytrans_slider = ipw.FloatSlider(
            value=transformations.get("ytrans", 0),
            min=-200,
            max=200,
            step=1,
        )
        angle_slider = ipw.FloatSlider(
            value=transformations.get("angle", 0),
            min=-180,
            max=180,
            step=1,
        )
        results_box = ipw.Output()
        ipw.interact(
            update,
            scale=scale_slider,
            xtrans=xtrans_slider,
            ytrans=ytrans_slider,
            angle=angle_slider,
        )

        def apply_func(apply: bool):  # pylint: disable=unused-argument
            if transformations.get("scale", 1) != 1:
                self.coordinate_transform(
                    transform_type="scaling",
                    xscale=transformations["scale"],
                    yscale=transformations["scale"],
                    keep=True,
                )
                if verbose:
                    with results_box:
                        print(f"Applied scaling with scale={transformations['scale']}.")
            if transformations.get("xtrans", 0) != 0 or transformations.get("ytrans", 0) != 0:
                self.coordinate_transform(
                    transform_type="translation",
                    xtrans=transformations.get("xtrans", 0),
                    ytrans=transformations.get("ytrans", 0),
                    keep=True,
                )
                if verbose:
                    with results_box:
                        print(
                            f"Applied translation with (xtrans={transformations.get('xtrans', 0)},",
                            f"ytrans={transformations.get('ytrans', 0)}).",
                        )
            if transformations.get("angle", 0) != 0:
                self.coordinate_transform(
                    transform_type="rotation",
                    angle=transformations["angle"],
                    center=center,
                    keep=True,
                )
                if verbose:
                    with results_box:
                        print(f"Applied rotation with angle={transformations['angle']}.")

                display(results_box)

            if plot:
                img.set_data(self.slice_transformed.T)
                axmin = np.min(self.slice_transformed, axis=(0, 1))
                axmax = np.max(self.slice_transformed, axis=(0, 1))
                if axmin < axmax:
                    img.set_clim(axmin, axmax)
                fig.canvas.draw_idle()

            if transformations != self.transformations:
                transformations["creation_date"] = datetime.now().timestamp()
                self.transformations = transformations

            if verbose:
                plt.figure()
                subs = 20
                plt.title("Deformation field")
                plt.scatter(
                    self.rdeform_field[::subs, ::subs].ravel(),
                    self.cdeform_field[::subs, ::subs].ravel(),
                    c="b",
                )
                plt.show()
            scale_slider.close()
            xtrans_slider.close()
            ytrans_slider.close()
            angle_slider.close()
            apply_button.close()

        apply_button = ipw.Button(description="apply")
        display(apply_button)
        apply_button.on_click(apply_func)

        if plot:
            plt.show()

        if apply:
            apply_func(True)

    def calc_inverse_dfield(self):
        """Calculate the inverse dfield from the cdeform and rdeform fields"""
        self.inverse_dfield = generate_inverse_dfield(
            self.rdeform_field,
            self.cdeform_field,
            self.bin_ranges,
            self.detector_ranges,
            self.num_cores,
        )

        return self.inverse_dfield

    def view(  # pylint: disable=dangerous-default-value
        self,
        image: np.ndarray = None,
        origin: str = "lower",
        cmap: str = "terrain_r",
        figsize: Tuple[int, int] = (4, 4),
        points: dict = None,
        annotated: bool = False,
        backend: str = "matplotlib",
        imkwds: dict = {},
        scatterkwds: dict = {},
        cross: bool = False,
        crosshair: bool = False,
        crosshair_radii: List[int] = [50, 100, 150],
        crosshair_thickness: int = 1,
        **kwds,
    ):
        """Display image slice with specified annotations.

        Args:
            image (np.ndarray, optional): The image to plot. Defaults to self.slice.
            origin (str, optional): Figure origin specification ('lower' or 'upper').
                Defaults to "lower".
            cmap (str, optional):  Colormap specification. Defaults to "terrain_r".
            figsize (Tuple[int, int], optional): Figure size. Defaults to (4, 4).
            points (dict, optional): Points for annotation. Defaults to None.
            annotated (bool, optional): Option to add annotation. Defaults to False.
            backend (str, optional): Visualization backend specification. Defaults to
                "matplotlib".

                - 'matplotlib': use static display rendered by matplotlib.
                - 'bokeh': use interactive display rendered by bokeh.

            imkwds (dict, optional): Keyword arguments for
                ``matplotlib.pyplot.imshow()``. Defaults to {}.
            scatterkwds (dict, optional): Keyword arguments for
                ``matplotlib.pyplot.scatter()``. Defaults to {}.
            cross (bool, optional): Option to display a horizontal/vertical lines at
                self.pcent. Defaults to False.
            crosshair (bool, optional): Display option to plot circles around center
                self.pcent. Works only in bokeh backend. Defaults to False.
            crosshair_radii (List[int], optional): Pixel radii of circles to plot when
                crosshair option is activated. Defaults to [50, 100, 150].
            crosshair_thickness (int, optional): Thickness of crosshair circles.
                Defaults to 1.
            **kwds: keyword arguments.
                General extra arguments for the plotting procedure.
        """
        if image is None:
            image = self.slice
        num_rows, num_cols = image.shape

        if points is None:
            points = self.features

        if annotated:
            tsr, tsc = kwds.pop("textshift", (3, 3))
            txtsize = kwds.pop("textsize", 12)

        if backend == "matplotlib":
            fig, ax = plt.subplots(figsize=figsize)
            ax.imshow(image.T, origin=origin, cmap=cmap, **imkwds)

            if cross:
                center = self._config["momentum"]["center_pixel"]
                ax.axvline(x=center[0])
                ax.axhline(y=center[1])

            # Add annotation to the figure
            if annotated:
                for (
                    p_keys,  # pylint: disable=unused-variable
                    p_vals,
                ) in points.items():
                    try:
                        ax.scatter(p_vals[:, 0], p_vals[:, 1], **scatterkwds)
                    except IndexError:
                        try:
                            ax.scatter(p_vals[0], p_vals[1], **scatterkwds)
                        except IndexError:
                            pass

                    if p_vals.size > 2:
                        for i_pval, pval in enumerate(p_vals):
                            ax.text(
                                pval[0] + tsc,
                                pval[1] + tsr,
                                str(i_pval),
                                fontsize=txtsize,
                            )

        elif backend == "bokeh":
            output_notebook(hide_banner=True)
            colors = it.cycle(ColorCycle[10])
            ttp = [("(x, y)", "($x, $y)")]
            figsize = kwds.pop("figsize", (320, 300))
            palette = cm2palette(cmap)  # Retrieve palette colors
            fig = pbk.figure(
                width=figsize[0],
                height=figsize[1],
                tooltips=ttp,
                x_range=(0, num_rows),
                y_range=(0, num_cols),
            )
            fig.image(
                image=[image.T],
                x=0,
                y=0,
                dw=num_rows,
                dh=num_cols,
                palette=palette,
                **imkwds,
            )

            if annotated is True:
                for p_keys, p_vals in points.items():
                    try:
                        xcirc, ycirc = p_vals[:, 0], p_vals[:, 1]
                        fig.scatter(
                            xcirc,
                            ycirc,
                            size=8,
                            color=next(colors),
                            **scatterkwds,
                        )
                    except IndexError:
                        try:
                            xcirc, ycirc = p_vals[0], p_vals[1]
                            fig.scatter(
                                xcirc,
                                ycirc,
                                size=8,
                                color=next(colors),
                                **scatterkwds,
                            )
                        except IndexError:
                            pass
            if crosshair and self.pcent is not None:
                for radius in crosshair_radii:
                    fig.annulus(
                        x=[self.pcent[0]],
                        y=[self.pcent[1]],
                        inner_radius=radius - crosshair_thickness,
                        outer_radius=radius,
                        color="red",
                        alpha=0.6,
                    )

            pbk.show(fig)

    def select_k_range(
        self,
        point_a: Union[np.ndarray, List[int]] = None,
        point_b: Union[np.ndarray, List[int]] = None,
        k_distance: float = None,
        k_coord_a: Union[np.ndarray, List[float]] = None,
        k_coord_b: Union[np.ndarray, List[float]] = np.array([0.0, 0.0]),
        equiscale: bool = True,
        apply: bool = False,
    ):
        """Interactive selection function for features for the Momentum axes calibra-
        tion. It allows the user to select the pixel positions of two symmetry points
        (a and b) and the k-space distance of the two. Alternatively, the corrdinates
        of both points can be provided. See the equiscale option for details on the
        specifications of point coordinates.

        Args:
            point_a (Union[np.ndarray, List[int]], optional): Pixel coordinates of the
                symmetry point a.
            point_b (Union[np.ndarray, List[int]], optional): Pixel coordinates of the
                symmetry point b. Defaults to the center pixel of the image, defined by
                config["momentum"]["center_pixel"].
            k_distance (float, optional): The known momentum space distance between the
                two symmetry points.
            k_coord_a (Union[np.ndarray, List[float]], optional): Momentum coordinate
                of the symmetry points a. Only valid if equiscale=False.
            k_coord_b (Union[np.ndarray, List[float]], optional): Momentum coordinate
                of the symmetry points b. Only valid if equiscale=False. Defaults to
                the k-space center np.array([0.0, 0.0]).
            equiscale (bool, optional): Option to adopt equal scale along both the x
                and y directions.

                - **True**: Use a uniform scale for both x and y directions in the
                  image coordinate system. This applies to the situation where
                  k_distance is given and the points a and b are (close to) parallel
                  with one of the two image axes.
                - **False**: Calculate the momentum scale for both x and y directions
                  separately. This applies to the situation where the points a and b
                  are sufficiently different in both x and y directions in the image
                  coordinate system.

                Defaults to 'True'.

            apply (bool, optional): Option to directly store the calibration parameters
                to the class. Defaults to False.

        Raises:
            ValueError: If no valid image is found from which to ge the coordinates.
        """
        matplotlib.use("module://ipympl.backend_nbagg")
        if self.slice_transformed is not None:
            image = self.slice_transformed
        elif self.slice_corrected is not None:
            image = self.slice_corrected
        elif self.slice is not None:
            image = self.slice
        else:
            raise ValueError("No valid image loaded!")

        if point_b is None:
            point_b = self._config["momentum"]["center_pixel"]

        if point_a is None:
            point_a = [0, 0]

        fig, ax = plt.subplots(1, 1)
        img = ax.imshow(image.T, origin="lower", cmap="terrain_r")

        (marker_a,) = ax.plot(point_a[0], point_a[1], "o")
        (marker_b,) = ax.plot(point_b[0], point_b[1], "ro")

        def update(
            point_a_x: int,
            point_a_y: int,
            point_b_x: int,
            point_b_y: int,
            k_distance: float,  # pylint: disable=unused-argument
        ):
            fig.canvas.draw_idle()
            marker_a.set_xdata(point_a_x)
            marker_a.set_ydata(point_a_y)
            marker_b.set_xdata(point_b_x)
            marker_b.set_ydata(point_b_y)

        point_a_input_x = ipw.IntText(point_a[0])
        point_a_input_y = ipw.IntText(point_a[1])
        point_b_input_x = ipw.IntText(point_b[0])
        point_b_input_y = ipw.IntText(point_b[1])
        k_distance_input = ipw.FloatText(k_distance)
        ipw.interact(
            update,
            point_a_x=point_a_input_x,
            point_a_y=point_a_input_y,
            point_b_x=point_b_input_x,
            point_b_y=point_b_input_y,
            k_distance=k_distance_input,
        )

        self._state = 0

        def onclick(event):
            if self._state == 0:
                point_a_input_x.value = event.xdata
                point_a_input_y.value = event.ydata
                self._state = 1
            else:
                point_b_input_x.value = event.xdata
                point_b_input_y.value = event.ydata
                self._state = 0

        cid = fig.canvas.mpl_connect("button_press_event", onclick)

        def apply_func(apply: bool):  # pylint: disable=unused-argument
            point_a = [point_a_input_x.value, point_a_input_y.value]
            point_b = [point_b_input_x.value, point_b_input_y.value]
            calibration = self.calibrate(
                point_a=point_a,
                point_b=point_b,
                k_distance=k_distance,
                equiscale=equiscale,
                k_coord_a=k_coord_a,
                k_coord_b=k_coord_b,
            )

            img.set_extent(calibration["extent"])
            plt.title("Momentum calibrated data")
            plt.xlabel("$k_x$", fontsize=15)
            plt.ylabel("$k_y$", fontsize=15)
            ax.axhline(0)
            ax.axvline(0)

            fig.canvas.mpl_disconnect(cid)

            point_a_input_x.close()
            point_a_input_y.close()
            point_b_input_x.close()
            point_b_input_y.close()
            k_distance_input.close()
            apply_button.close()

            fig.canvas.draw_idle()

        apply_button = ipw.Button(description="apply")
        display(apply_button)
        apply_button.on_click(apply_func)

        if apply:
            apply_func(True)

        plt.show()

    def calibrate(
        self,
        point_a: Union[np.ndarray, List[int]],
        point_b: Union[np.ndarray, List[int]],
        k_distance: float = None,
        k_coord_a: Union[np.ndarray, List[float]] = None,
        k_coord_b: Union[np.ndarray, List[float]] = np.array([0.0, 0.0]),
        equiscale: bool = True,
        image: np.ndarray = None,
    ) -> dict:
        """Momentum axes calibration using the pixel positions of two symmetry points
        (a and b) and the absolute coordinate of a single point (b), defaulted to
        [0., 0.]. All coordinates should be specified in the (x/y), i.e. (column_index,
        row_index) format. See the equiscale option for details on the specifications
        of point coordinates.

        Args:
            point_a (Union[np.ndarray, List[int]], optional): Pixel coordinates of the
                symmetry point a.
            point_b (Union[np.ndarray, List[int]], optional): Pixel coordinates of the
                symmetry point b. Defaults to the center pixel of the image, defined by
                config["momentum"]["center_pixel"].
            k_distance (float, optional): The known momentum space distance between the
                two symmetry points.
            k_coord_a (Union[np.ndarray, List[float]], optional): Momentum coordinate
                of the symmetry points a. Only valid if equiscale=False.
            k_coord_b (Union[np.ndarray, List[float]], optional): Momentum coordinate
                of the symmetry points b. Only valid if equiscale=False. Defaults to
                the k-space center np.array([0.0, 0.0]).
            equiscale (bool, optional): Option to adopt equal scale along both the x
                and y directions.

                - **True**: Use a uniform scale for both x and y directions in the
                  image coordinate system. This applies to the situation where
                  k_distance is given and the points a and b are (close to) parallel
                  with one of the two image axes.
                - **False**: Calculate the momentum scale for both x and y directions
                  separately. This applies to the situation where the points a and b
                  are sufficiently different in both x and y directions in the image
                  coordinate system.

                Defaults to 'True'.
            image (np.ndarray, optional): The energy slice for which to return the
                calibration. Defaults to self.slice_corrected.

        Returns:
            dict: dictionary with following entries:

                - "axes": Tuple of 1D arrays
                  Momentum coordinates of the row and column.
                - "extent": list
                  Extent of the two momentum axis (can be used directly in imshow).
                - "grid": Tuple of 2D arrays
                  Row and column mesh grid generated from the coordinates
                  (can be used directly in pcolormesh).
                - "coeffs": Tuple of (x, y) calibration coefficients
                - "x_center", "y_center": Pixel positions of the k-space center
                - "cstart", "rstart": Detector positions of the image used for
                  calibration
                - "cstep", "rstep": Step size of detector coordinates in the image
                  used for calibration
        """
        if image is None:
            image = self.slice_corrected

        nrows, ncols = image.shape
        point_a, point_b = map(np.array, [point_a, point_b])

        rowdist = range(nrows) - point_b[0]
        coldist = range(ncols) - point_b[1]

        if equiscale is True:
            assert k_distance is not None
            # Use the same conversion factor along both x and y directions
            # (need k_distance)
            pixel_distance = norm(point_a - point_b)
            # Calculate the pixel to momentum conversion factor
            xratio = yratio = k_distance / pixel_distance

        else:
            assert k_coord_a is not None
            # Calculate the conversion factor along x and y directions separately
            # (need k_coord_a)
            kxb, kyb = k_coord_b
            kxa, kya = k_coord_a
            # Calculate the column- and row-wise conversion factor
            xratio = (kxa - kxb) / (point_a[0] - point_b[0])
            yratio = (kya - kyb) / (point_a[1] - point_b[1])

        k_row = rowdist * xratio + k_coord_b[0]
        k_col = coldist * yratio + k_coord_b[1]

        # Calculate other return parameters
        k_rowgrid, k_colgrid = np.meshgrid(k_row, k_col)

        # Assemble into return dictionary
        self.calibration = {}
        self.calibration["creation_date"] = datetime.now().timestamp()
        self.calibration["kx_axis"] = k_row
        self.calibration["ky_axis"] = k_col
        self.calibration["grid"] = (k_rowgrid, k_colgrid)
        self.calibration["extent"] = (k_row[0], k_row[-1], k_col[0], k_col[-1])
        self.calibration["kx_scale"] = xratio
        self.calibration["ky_scale"] = yratio
        self.calibration["x_center"] = point_b[0] - k_coord_b[0] / xratio
        self.calibration["y_center"] = point_b[1] - k_coord_b[1] / yratio
        # copy parameters for applying calibration
        try:
            self.calibration["rstart"] = self.bin_ranges[0][0]
            self.calibration["cstart"] = self.bin_ranges[1][0]
            self.calibration["rstep"] = (self.bin_ranges[0][1] - self.bin_ranges[0][0]) / nrows
            self.calibration["cstep"] = (self.bin_ranges[1][1] - self.bin_ranges[1][0]) / ncols
        except (AttributeError, IndexError):
            pass

        return self.calibration

    def apply_corrections(
        self,
        df: Union[pd.DataFrame, dask.dataframe.DataFrame],
        x_column: str = None,
        y_column: str = None,
        new_x_column: str = None,
        new_y_column: str = None,
        verbose: bool = True,
        **kwds,
    ) -> Tuple[Union[pd.DataFrame, dask.dataframe.DataFrame], dict]:
        """Calculate and replace the X and Y values with their distortion-corrected
        version.

        Args:
            df (Union[pd.DataFrame, dask.dataframe.DataFrame]): Dataframe to apply
                the distotion correction to.
            x_column (str, optional): Label of the 'X' column before momentum
                distortion correction. Defaults to config["momentum"]["x_column"].
            y_column (str, optional): Label of the 'Y' column before momentum
                distortion correction. Defaults to config["momentum"]["y_column"].
            new_x_column (str, optional): Label of the 'X' column after momentum
                distortion correction.
                Defaults to config["momentum"]["corrected_x_column"].
            new_y_column (str, optional): Label of the 'Y' column after momentum
                distortion correction.
                Defaults to config["momentum"]["corrected_y_column"].
            verbose (bool, optional): Option to report the used landmarks for correction.
                Defaults to True.
            **kwds: Keyword arguments:

                - **dfield**: Inverse dfield
                - **cdeform_field**, **rdeform_field**: Column- and row-wise forward
                  deformation fields.

                Additional keyword arguments are passed to ``apply_dfield``.

        Returns:
            Tuple[Union[pd.DataFrame, dask.dataframe.DataFrame], dict]: Dataframe with
            added columns and momentum correction metadata dictionary.
        """
        if x_column is None:
            x_column = self.x_column
        if y_column is None:
            y_column = self.y_column

        if new_x_column is None:
            new_x_column = self.corrected_x_column
        if new_y_column is None:
            new_y_column = self.corrected_y_column

        if self.inverse_dfield is None or self.dfield_updated:
            if self.rdeform_field is None and self.cdeform_field is None:
                if self.correction or self.transformations:
                    if self.correction:
                        # Generate spline warp from class features or config
                        self.spline_warp_estimate(verbose=verbose)
                    if self.transformations:
                        # Apply config pose adjustments
                        self.pose_adjustment()
                else:
                    raise ValueError("No corrections or transformations defined!")

            self.inverse_dfield = generate_inverse_dfield(
                self.rdeform_field,
                self.cdeform_field,
                self.bin_ranges,
                self.detector_ranges,
                self.num_cores,
            )
            self.dfield_updated = False

        out_df = df.map_partitions(
            apply_dfield,
            dfield=self.inverse_dfield,
            x_column=x_column,
            y_column=y_column,
            new_x_column=new_x_column,
            new_y_column=new_y_column,
            detector_ranges=self.detector_ranges,
            **kwds,
        )

        metadata = self.gather_correction_metadata()

        return out_df, metadata

    def gather_correction_metadata(self) -> dict:
        """Collect meta data for momentum correction.

        Returns:
            dict: generated correction metadata dictionary.
        """
        metadata: Dict[Any, Any] = {}
        if len(self.correction) > 0:
            metadata["correction"] = self.correction
            metadata["correction"]["applied"] = True
            metadata["correction"]["cdeform_field"] = self.cdeform_field
            metadata["correction"]["rdeform_field"] = self.rdeform_field
            try:
                metadata["correction"]["creation_date"] = self.correction["creation_date"]
            except KeyError:
                pass
        if len(self.adjust_params) > 0:
            metadata["registration"] = self.adjust_params
            metadata["registration"]["creation_date"] = datetime.now().timestamp()
            metadata["registration"]["applied"] = True
            metadata["registration"]["depends_on"] = (
                "/entry/process/registration/tranformations/rot_z"
                if "angle" in metadata["registration"] and metadata["registration"]["angle"]
                else "/entry/process/registration/tranformations/trans_y"
                if "xtrans" in metadata["registration"] and metadata["registration"]["xtrans"]
                else "/entry/process/registration/tranformations/trans_x"
                if "ytrans" in metadata["registration"] and metadata["registration"]["ytrans"]
                else "."
            )
            if (
                "ytrans" in metadata["registration"] and metadata["registration"]["ytrans"]
            ):  # swapped definitions
                metadata["registration"]["trans_x"] = {}
                metadata["registration"]["trans_x"]["value"] = metadata["registration"]["ytrans"]
                metadata["registration"]["trans_x"]["type"] = "translation"
                metadata["registration"]["trans_x"]["units"] = "pixel"
                metadata["registration"]["trans_x"]["vector"] = np.asarray(
                    [1.0, 0.0, 0.0],
                )
                metadata["registration"]["trans_x"]["depends_on"] = "."
            if "xtrans" in metadata["registration"] and metadata["registration"]["xtrans"]:
                metadata["registration"]["trans_y"] = {}
                metadata["registration"]["trans_y"]["value"] = metadata["registration"]["xtrans"]
                metadata["registration"]["trans_y"]["type"] = "translation"
                metadata["registration"]["trans_y"]["units"] = "pixel"
                metadata["registration"]["trans_y"]["vector"] = np.asarray(
                    [0.0, 1.0, 0.0],
                )
                metadata["registration"]["trans_y"]["depends_on"] = (
                    "/entry/process/registration/tranformations/trans_x"
                    if "ytrans" in metadata["registration"] and metadata["registration"]["ytrans"]
                    else "."
                )
            if "angle" in metadata["registration"] and metadata["registration"]["angle"]:
                metadata["registration"]["rot_z"] = {}
                metadata["registration"]["rot_z"]["value"] = metadata["registration"]["angle"]
                metadata["registration"]["rot_z"]["type"] = "rotation"
                metadata["registration"]["rot_z"]["units"] = "degrees"
                metadata["registration"]["rot_z"]["vector"] = np.asarray(
                    [0.0, 0.0, 1.0],
                )
                metadata["registration"]["rot_z"]["offset"] = np.concatenate(
                    (metadata["registration"]["center"], [0.0]),
                )
                metadata["registration"]["rot_z"]["depends_on"] = (
                    "/entry/process/registration/tranformations/trans_y"
                    if "xtrans" in metadata["registration"] and metadata["registration"]["xtrans"]
                    else "/entry/process/registration/tranformations/trans_x"
                    if "ytrans" in metadata["registration"] and metadata["registration"]["ytrans"]
                    else "."
                )

        return metadata

    def append_k_axis(
        self,
        df: Union[pd.DataFrame, dask.dataframe.DataFrame],
        x_column: str = None,
        y_column: str = None,
        new_x_column: str = None,
        new_y_column: str = None,
        calibration: dict = None,
        **kwds,
    ) -> Tuple[Union[pd.DataFrame, dask.dataframe.DataFrame], dict]:
        """Calculate and append the k axis coordinates (kx, ky) to the events dataframe.

        Args:
            df (Union[pd.DataFrame, dask.dataframe.DataFrame]): Dataframe to apply the
                distotion correction to.
            x_column (str, optional): Label of the source 'X' column.
                Defaults to config["momentum"]["corrected_x_column"] or
                config["momentum"]["x_column"] (whichever is present).
            y_column (str, optional): Label of the source 'Y' column.
                Defaults to config["momentum"]["corrected_y_column"] or
                config["momentum"]["y_column"] (whichever is present).
            new_x_column (str, optional): Label of the destination 'X' column after
                momentum calibration. Defaults to config["momentum"]["kx_column"].
            new_y_column (str, optional): Label of the destination 'Y' column after
                momentum calibration. Defaults to config["momentum"]["ky_column"].
            calibration (dict, optional): Dictionary containing calibration parameters.
                Defaults to 'self.calibration' or config["momentum"]["calibration"].
            **kwds: Keyword parameters for momentum calibration. Parameters are added
                to the calibration dictionary.

        Returns:
            Tuple[Union[pd.DataFrame, dask.dataframe.DataFrame], dict]: Dataframe with
            added columns and momentum calibration metadata dictionary.
        """
        if x_column is None:
            if self.corrected_x_column in df.columns:
                x_column = self.corrected_x_column
            else:
                x_column = self.x_column
        if y_column is None:
            if self.corrected_y_column in df.columns:
                y_column = self.corrected_y_column
            else:
                y_column = self.y_column

        if new_x_column is None:
            new_x_column = self.kx_column

        if new_y_column is None:
            new_y_column = self.ky_column

        # pylint: disable=duplicate-code
        if calibration is None:
            calibration = deepcopy(self.calibration)

        if len(kwds) > 0:
            for key, value in kwds.items():
                calibration[key] = value
            calibration["creation_date"] = datetime.now().timestamp()

        try:
            (df[new_x_column], df[new_y_column]) = detector_coordiantes_2_k_koordinates(
                r_det=df[x_column],
                c_det=df[y_column],
                r_start=calibration["rstart"],
                c_start=calibration["cstart"],
                r_center=calibration["x_center"],
                c_center=calibration["y_center"],
                r_conversion=calibration["kx_scale"],
                c_conversion=calibration["ky_scale"],
                r_step=calibration["rstep"],
                c_step=calibration["cstep"],
            )
        except KeyError as exc:
            raise ValueError(
                "Required calibration parameters missing!",
            ) from exc

        metadata = self.gather_calibration_metadata(calibration=calibration)

        return df, metadata

    def gather_calibration_metadata(self, calibration: dict = None) -> dict:
        """Collect meta data for momentum calibration

        Args:
            calibration (dict, optional): Dictionary with momentum calibration
                parameters. If omitted will be taken from the class.

        Returns:
            dict: Generated metadata dictionary.
        """
        if calibration is None:
            calibration = self.calibration
        metadata: Dict[Any, Any] = {}
        try:
            metadata["creation_date"] = calibration["creation_date"]
        except KeyError:
            pass
        metadata["applied"] = True
        metadata["calibration"] = calibration
        # create empty calibrated axis entries, if they are not present.
        if "kx_axis" not in metadata["calibration"]:
            metadata["calibration"]["kx_axis"] = 0
        if "ky_axis" not in metadata["calibration"]:
            metadata["calibration"]["ky_axis"] = 0

        return metadata


def cm2palette(cmap_name: str) -> list:
    """Convert certain matplotlib colormap (cm) to bokeh palette.

    Args:
        cmap_name (str): Name of the colormap/palette.

    Returns:
        list: List of colors in hex representation (a bokoeh palette).
    """
    if cmap_name in bp.all_palettes.keys():
        palette_func = getattr(bp, cmap_name)
        palette = palette_func

    else:
        palette_func = getattr(cm, cmap_name)
        mpl_cm_rgb = (255 * palette_func(range(256))).astype("int")
        palette = [RGB(*tuple(rgb)).to_hex() for rgb in mpl_cm_rgb]

    return palette


def dictmerge(
    main_dict: dict,
    other_entries: Union[List[dict], Tuple[dict], dict],
) -> dict:
    """Merge a dictionary with other dictionaries.

    Args:
        main_dict (dict): Main dictionary.
        other_entries (Union[List[dict], Tuple[dict], dict]):
            Other dictionary or composite dictionarized elements.

    Returns:
        dict: Merged dictionary.
    """
    if isinstance(
        other_entries,
        (
            list,
            tuple,
        ),
    ):  # Merge main_dict with a list or tuple of dictionaries
        for oth in other_entries:
            main_dict = {**main_dict, **oth}

    elif isinstance(other_entries, dict):  # Merge D with a single dictionary
        main_dict = {**main_dict, **other_entries}

    return main_dict


def detector_coordiantes_2_k_koordinates(
    r_det: float,
    c_det: float,
    r_start: float,
    c_start: float,
    r_center: float,
    c_center: float,
    r_conversion: float,
    c_conversion: float,
    r_step: float,
    c_step: float,
) -> Tuple[float, float]:
    """Conversion from detector coordinates (rdet, cdet) to momentum coordinates
    (kr, kc).

    Args:
        r_det (float): Row detector coordinates.
        c_det (float): Column detector coordinates.
        r_start (float): Start value for row detector coordinates.
        c_start (float): Start value for column detector coordinates.
        r_center (float): Center value for row detector coordinates.
        c_center (float): Center value for column detector coordinates.
        r_conversion (float): Row conversion factor.
        c_conversion (float): Column conversion factor.
        r_step (float): Row stepping factor.
        c_step (float): Column stepping factor.

    Returns:
        Tuple[float, float]: Converted momentum space row/column coordinates.
    """
    r_det0 = r_start + r_step * r_center
    c_det0 = c_start + c_step * c_center
    k_r = r_conversion * ((r_det - r_det0) / r_step)
    k_c = c_conversion * ((c_det - c_det0) / c_step)

    return (k_r, k_c)


def apply_dfield(
    df: Union[pd.DataFrame, dask.dataframe.DataFrame],
    dfield: np.ndarray,
    x_column: str,
    y_column: str,
    new_x_column: str,
    new_y_column: str,
    detector_ranges: List[Tuple],
) -> Union[pd.DataFrame, dask.dataframe.DataFrame]:
    """Application of the inverse displacement-field to the dataframe coordinates.

    Args:
        df (Union[pd.DataFrame, dask.dataframe.DataFrame]): Dataframe to apply the
            distotion correction to.
        dfield (np.ndarray): The distortion correction field. 3D matrix,
            with column and row distortion fields stacked along the first dimension.
        x_column (str): Label of the 'X' source column.
        y_column (str): Label of the 'Y' source column.
        new_x_column (str): Label of the 'X' destination column.
        new_y_column (str): Label of the 'Y' destination column.
        detector_ranges (List[Tuple]): tuple of pixel ranges of the detector x/y
            coordinates

    Returns:
        Union[pd.DataFrame, dask.dataframe.DataFrame]: dataframe with added columns
    """
    x = df[x_column]
    y = df[y_column]

    r_axis_steps = (detector_ranges[0][1] - detector_ranges[0][0]) / dfield[0].shape[0]
    c_axis_steps = (detector_ranges[1][1] - detector_ranges[1][0]) / dfield[0].shape[1]

    df[new_x_column], df[new_y_column] = (
        map_coordinates(dfield[0], (x, y), order=1) * r_axis_steps,
        map_coordinates(dfield[1], (x, y), order=1) * c_axis_steps,
    )
    return df


def generate_inverse_dfield(
    rdeform_field: np.ndarray,
    cdeform_field: np.ndarray,
    bin_ranges: List[Tuple],
    detector_ranges: List[Tuple],
    num_cores: int,
) -> np.ndarray:
    """Generate inverse deformation field using inperpolation with griddata.
    Assuming the binning range of the input ``rdeform_field`` and ``cdeform_field``
    covers the whole detector.

    Args:
        rdeform_field (np.ndarray): Row-wise deformation field.
        cdeform_field (np.ndarray): Column-wise deformation field.
        bin_ranges (List[Tuple]): Detector ranges of the binned coordinates.
        detector_ranges (List[Tuple]): Ranges of detector coordinates to interpolate to.
        num_cores (int): number of cores to use for parallelization.

    Returns:
        np.ndarray: The calculated inverse deformation field (row/column)
    """
    print(
        "Calculating inverse deformation field, this might take a moment...",
    )

    # Interpolate to 2048x2048 grid of the detector coordinates
    r_mesh, c_mesh = np.meshgrid(
        np.linspace(
            detector_ranges[0][0],
            cdeform_field.shape[0],
            detector_ranges[0][1],
            endpoint=False,
        ),
        np.linspace(
            detector_ranges[1][0],
            cdeform_field.shape[1],
            detector_ranges[1][1],
            endpoint=False,
        ),
        sparse=False,
        indexing="ij",
    )

    bin_step = (
        np.asarray(bin_ranges)[0:2][:, 1] - np.asarray(bin_ranges)[0:2][:, 0]
    ) / cdeform_field.shape
    rc_position = []  # row/column position in c/rdeform_field
    r_dest = []  # destination pixel row position
    c_dest = []  # destination pixel column position
    compute_i0 = [(cdeform_field.shape[0] * i) // num_cores for i in np.arange(0, num_cores)]
    compute_i1 = [(cdeform_field.shape[0] * i) // num_cores for i in np.arange(1, num_cores + 1)]
    data = [
        (rdeform_field, cdeform_field, bin_ranges, bin_step, i0, i1)
        for (i0, i1) in zip(compute_i0, compute_i1)
    ]
    with Pool(num_cores) as p:
        ret = p.map(generate_lists, data)

    for pos, rd, cd in ret:
        rc_position += pos
        r_dest += rd
        c_dest += cd

    with Pool(2) as p:
        ret = p.map(
            griddata_,
            [
                (np.asarray(rc_position), np.asarray(r_dest), (r_mesh, c_mesh)),
                (np.asarray(rc_position), np.asarray(c_dest), (r_mesh, c_mesh)),
            ],
        )

    inverse_dfield = np.asarray([ret[0], ret[1]])

    return inverse_dfield


def generate_lists(args):
    """Function for paralellizing code with multiprocessing.Pool.map

    Args:
        args: argument tuple containing (rdeform_field, cdeform_field, bin_ranges, bin_step, i0, i1)

    Returns:
        return tuple of lists (rc_position, r_dest, c_dest)
    """
    (rdeform_field, cdeform_field, bin_ranges, bin_step, i0, i1) = args
    rc_position = []  # row/column position in c/rdeform_field
    r_dest = []  # destination pixel row position
    c_dest = []  # destination pixel column position

    for i in np.arange(i0, i1):
        for j in np.arange(cdeform_field.shape[1]):
            if not np.isnan(rdeform_field[i, j]) and not np.isnan(
                cdeform_field[i, j],
            ):
                rc_position.append(
                    [
                        rdeform_field[i, j] + bin_ranges[0][0] / bin_step[0],
                        cdeform_field[i, j] + bin_ranges[0][0] / bin_step[1],
                    ],
                )
                r_dest.append(
                    bin_step[0] * i + bin_ranges[0][0],
                )
                c_dest.append(
                    bin_step[1] * j + bin_ranges[1][0],
                )
    return (rc_position, r_dest, c_dest)


def griddata_(args):
    """Wrapper for griddata to use with multiprocessing.Pool.map

    Args:
        args: argument tuple to griddata

    Returns:
        return value of griddata
    """
    return griddata(*args)


def load_dfield(file: str) -> Tuple[np.ndarray, np.ndarray]:
    """Load inverse dfield from file

    Args:
        file (str): Path to file containing the inverse dfield

    Returns:
        np.ndarray: the loaded inverse deformation field
    """
    rdeform_field: np.ndarray = None
    cdeform_field: np.ndarray = None

    try:
        dfield = np.load(file)
        rdeform_field = dfield[0]
        cdeform_field = dfield[1]

    except FileNotFoundError:
        pass

    return rdeform_field, cdeform_field<|MERGE_RESOLUTION|>--- conflicted
+++ resolved
@@ -4,10 +4,7 @@
 import itertools as it
 from copy import deepcopy
 from datetime import datetime
-<<<<<<< HEAD
-=======
 from multiprocessing import Pool
->>>>>>> d2517a9a
 from typing import Any
 from typing import Dict
 from typing import List
@@ -656,6 +653,7 @@
             if self.pouter is not None:
                 self.pouter_ord = po.pointset_order(self.pouter)
                 self.correction["creation_date"] = datetime.now().timestamp()
+                self.correction["creation_date"] = datetime.now().timestamp()
             else:
                 try:
                     features = np.asarray(
@@ -665,12 +663,9 @@
                     include_center = self.correction["include_center"]
                     if not include_center and len(features) > rotsym:
                         features = features[:rotsym, :]
-<<<<<<< HEAD
                     ascale = self.correction.get("ascale", None)
                     if ascale is not None:
                         ascale = np.asarray(ascale)
-=======
->>>>>>> d2517a9a
 
                     if verbose:
                         if "creation_date" in self.correction:
@@ -697,7 +692,6 @@
 
         else:
             self.correction["creation_date"] = datetime.now().timestamp()
-<<<<<<< HEAD
 
         if ascale is not None:
             if isinstance(ascale, (int, float, np.floating, np.integer)):
@@ -719,8 +713,6 @@
                         f"'rotsym' ({self.rotsym})!",
                     ),
                 )
-=======
->>>>>>> d2517a9a
 
         if use_center is None:
             try:
@@ -795,10 +787,7 @@
             )
         else:
             self.correction["feature_points"] = self.pouter_ord
-<<<<<<< HEAD
         self.correction["ascale"] = self.ascale
-=======
->>>>>>> d2517a9a
 
         if self.slice is not None:
             self.slice_corrected = corrected_image
