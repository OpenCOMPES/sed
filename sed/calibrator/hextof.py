"""sed.calibrator.hextof module. Code for handling hextof specific transformations and
calibrations.
"""
from typing import Any
from typing import Dict
from typing import Sequence
from typing import Tuple
from typing import Union

import numpy as np
import pandas as pd
import dask.dataframe
from dask.diagnostics import ProgressBar


def unravel_8s_detector_time_channel(
    df: dask.dataframe.DataFrame,
    tof_column: str = None,
    sector_id_column: str = None,
    config: dict = None,
) -> dask.dataframe.DataFrame:
    """Converts the 8s time in steps to time in steps and sectorID.

    The 8s detector encodes the dldSectorID in the 3 least significant bits of the
    dldTimeSteps channel.

    Args:
        tof_column (str, optional): Name of the column containing the
            time-of-flight steps. Defaults to config["dataframe"]["tof_column"].
        sector_id_column (str, optional): Name of the column containing the
            sectorID. Defaults to config["dataframe"]["sector_id_column"].
        config (dict, optional): Configuration dictionary. Defaults to None.

    Returns:
        dask.dataframe.DataFrame: Dataframe with the new columns.
    """
    if tof_column is None:
        if config is None:
            raise ValueError("Either tof_column or config must be given.")
        tof_column = config["dataframe"]["tof_column"]
    if sector_id_column is None:
        if config is None:
            raise ValueError("Either sector_id_column or config must be given.")
        sector_id_column = config["dataframe"]["sector_id_column"]

    if sector_id_column in df.columns:
        raise ValueError(f"Column {sector_id_column} already in dataframe. "
                         "This function is not idempotent.")
    df[sector_id_column] = (df[tof_column] % 8).astype(np.int8)
    df[tof_column] = (df[tof_column] // 8).astype(np.int32)
    return df


def align_dld_sectors(
        df: dask.dataframe.DataFrame,
        sector_delays: Sequence[float] = None,
        sector_id_column: str = None,
        tof_column: str = None,
        config: dict = None,
) -> Tuple[Union[pd.DataFrame, dask.dataframe.DataFrame], dict]:
    """Aligns the 8s sectors to the first sector.

    Args:
        sector_delays (Sequece[float], optional): Sector delays for the 8s time.
            in units of step. Calibration should be done with binning along dldTimeSteps.
            Defaults to config["dataframe"]["sector_delays"].
        sector_id_column (str, optional): Name of the column containing the
            sectorID. Defaults to config["dataframe"]["sector_id_column"].
        tof_column (str, optional): Name of the column containing the
            time-of-flight. Defaults to config["dataframe"]["tof_column"].
        config (dict, optional): Configuration dictionary. Defaults to None.
    
    Returns:
        dask.dataframe.DataFrame: Dataframe with the new columns.
        dict: Metadata dictionary.
    """
    if sector_delays is None:
        if config is None:
            raise ValueError("Either sector_delays or config must be given.")
        sector_delays = config["dataframe"]["sector_delays"]
    if sector_id_column is None:
        if config is None:
            raise ValueError("Either sector_id_column or config must be given.")
        sector_id_column = config["dataframe"]["sector_id_column"]
    if tof_column is None:
        if config is None:
            raise ValueError("Either tof_column or config must be given.")
        tof_column = config["dataframe"]["tof_column"]
    # align the 8s sectors
    sector_delays_arr = dask.array.from_array(sector_delays)

    def align_sector(x):
        val = x[tof_column] - sector_delays_arr[x[sector_id_column].values.astype(int)]
        return val.astype(np.float32)
    df[tof_column] = df.map_partitions(
        align_sector, meta=(tof_column, np.float32)
    )
    metadata: Dict[str,Any] = {
        "applied": True,
        "sector_delays": sector_delays,
    }
    return df, metadata


def dld_time_to_ns(
        df: Union[pd.DataFrame, dask.dataframe.DataFrame],
        tof_ns_column: str = None,
        tof_binwidth: float = None,
        tof_column: str = None,
        tof_binning: int = None,
        config: dict = None,
) -> Tuple[Union[pd.DataFrame, dask.dataframe.DataFrame], dict]:
    """Converts the 8s time in steps to time in ns.

    Args:
        tof_binwidth (float, optional): Time step size in nanoseconds.
            Defaults to config["dataframe"]["tof_binwidth"].
        tof_column (str, optional): Name of the column containing the
            time-of-flight steps. Defaults to config["dataframe"]["tof_column"].
        tof_column (str, optional): Name of the column containing the
            time-of-flight. Defaults to config["dataframe"]["tof_column"].
        tof_binning (int, optional): Binning of the time-of-flight steps.
    
    Returns:
        dask.dataframe.DataFrame: Dataframe with the new columns.
        dict: Metadata dictionary.
    """
    if tof_binwidth is None:
        if config is None:
            raise ValueError("Either tof_binwidth or config must be given.")
        tof_binwidth = config["dataframe"]["tof_binwidth"]
    if tof_column is None:
        if config is None:
            raise ValueError("Either tof_column or config must be given.")
        tof_column = config["dataframe"]["tof_column"]
    if tof_binning is None:
        if config is None:
            raise ValueError("Either tof_binning or config must be given.")
        tof_binning = config["dataframe"]["tof_binning"]
    if tof_ns_column is None:
        if config is None:
            raise ValueError("Either tof_ns_column or config must be given.")
        tof_ns_column = config["dataframe"]["tof_ns_column"]


    df[tof_ns_column] = df.map_partitions(
        step2ns, meta=(tof_column, np.float64)
    )
    metadata: Dict[str,Any] = {
        "applied": True,
        "tof_binwidth": tof_binwidth
    }
    return df, metadata

<<<<<<< HEAD

def rolling_average_on_acquisition_time(
        df: Union[pd.DataFrame, dask.dataframe.DataFrame], 
        rolling_group_channel: str,
        columns: str = None, 
        window: float = None, 
        sigma: float = 2,
        config: dict = None,

) -> Union[pd.DataFrame, dask.dataframe.DataFrame]:
    """ Perform a rolling average with a gaussian weighted window.
    
    In order to preserve the number of points, the first and last "widnow"
    number of points are substituted with the original signal.
    # TODO: this is currently very slow, and could do with a remake.

    Args:
        df (Union[pd.DataFrame, dask.dataframe.DataFrame]): Dataframe to use.
        group_channel: (str): Name of the column on which to group the data
        cols (str): Name of the column on which to perform the rolling average
        window (float): Size of the rolling average window
        sigma (float): number of standard deviations for the gaussian weighting of the window. 
            a value of 2 corresponds to a gaussian with sigma equal to half the window size.
            Smaller values reduce the weighting in the window frame.

    Returns:
        Union[pd.DataFrame, dask.dataframe.DataFrame]: Dataframe with the new columns.
    """
    if rolling_group_channel is None:
        if config is None:
            raise ValueError("Either group_channel or config must be given.")
        rolling_group_channel = config["dataframe"]["rolling_group_channel"]        
    with ProgressBar():
        print(f'rolling average over {columns}...')
        if isinstance(columns,str):
            columns=[columns]
        df_ = df.groupby(rolling_group_channel).agg({c:'mean' for c in columns}).compute()
        df_['dt'] = pd.to_datetime(df_.index, unit='s')
        df_['ts'] = df_.index
        for c in columns:
            df_[c+'_rolled'] = df_[c].interpolate(
                method='nearest'
            ).rolling(
                window,center=True,win_type='gaussian'
            ).mean(
                std=window/sigma
            ).fillna(df_[c])
            df_ = df_.drop(c, axis=1)
            if c+'_rolled' in df.columns:
                df = df.drop(c+'_rolled',axis=1)
    return df.merge(df_,left_on='timeStamp',right_on='ts').drop(['ts','dt'], axis=1)


def shift_energy_axis(
        df: Union[pd.DataFrame, dask.dataframe.DataFrame],
        columns: Union[str,Sequence[str]],
        signs: Union[int,Sequence[int]],
        energy_column: str = None,
        mode: Union[str,Sequence[str]] = "direct",
        window: float = None,
        sigma: float = 2,
        rolling_group_channel: str = None,
        config: dict = None, 
) -> Union[pd.DataFrame, dask.dataframe.DataFrame]:
    """ Apply an energy shift to the given column(s).
    
    Args: 
        df (Union[pd.DataFrame, dask.dataframe.DataFrame]): Dataframe to use.
        energy_column (str): Name of the column containing the energy values.
        column_name (Union[str,Sequence[str]]): Name of the column(s) to apply the shift to.
        sign (Union[int,Sequence[int]]): Sign of the shift to apply. (+1 or -1)
        mode (str): The mode of the shift. One of 'direct', 'average' or rolled.
            if rolled, window and sigma must be given.
        config (dict): Configuration dictionary.
        **kwargs: Additional arguments for the rolling average function.
    """
    if energy_column is None:
        if config is None:
            raise ValueError("Either energy_column or config must be given.")
        energy_column = config["dataframe"]["energy_column"]
    
    if isinstance(columns,str):
        columns=[columns]
    if isinstance(signs,int):
        signs=[signs]
    if isinstance(mode,str):
        mode = [mode] * len(columns)
    if len(columns) != len(signs):
        raise ValueError("column_name and sign must have the same length.")
    with ProgressBar(minimum=5,):
        if mode == "rolled":
            if window is None:
                if config is None:
                    raise ValueError("Either window or config must be given.")
                window = config["dataframe"]["rolling_window"]
            if sigma is None:
                if config is None:
                    raise ValueError("Either sigma or config must be given.")
                sigma = config["dataframe"]["rolling_sigma"]
            if rolling_group_channel is None:
                if config is None:
                    raise ValueError("Either rolling_group_channel or config must be given.")
                rolling_group_channel = config["dataframe"].get("rolling_group_channel",None)
            if rolling_group_channel is None:
                raise ValueError("T f mode is 'rolled', rolling_group_channel must be"
                                 "given or present in config.")
            print('rolling averages...')
            df = rolling_average_on_acquisition_time(
                df,
                rolling_group_channel=rolling_group_channel,
                columns=columns,
                window=window,
                sigma=sigma,
            )
        for col, s, m in zip(columns,signs, mode):
            s = s/np.abs(s) # enusre s is either +1 or -1
            if m == "rolled":
                col = col + '_rolled'
            if m == "direct" or m == "rolled":
                df[col] = df.map_partitions(
                    lambda x: x[col] + s * x[energy_column], meta=(col, np.float32)
                )
            elif m == 'mean':
                print('computing means...')
                col_mean = df[col].mean()
                df[col] = df.map_partitions(
                    lambda x: x[col] + s * (x[energy_column] - col_mean), meta=(col, np.float32)
                )
            else:
                raise ValueError(f"mode must be one of 'direct', 'mean' or 'rolled'. Got {m}.")
    metadata: dict[str,Any] = {
        "applied": True,
        "energy_column": energy_column,
        "column_name": columns,
        "sign": signs,
    }    
    return df, metadata
=======
def step2ns(
        df: Union[pd.DataFrame, dask.dataframe.DataFrame],
        tof_column: str, 
        tof_binwidth: float, 
        tof_binning: int,
        dtype: type = np.float64, 
) -> Union[pd.DataFrame, dask.dataframe.DataFrame]:
    """ Converts the time-of-flight steps to time-of-flight in nanoseconds.
    
    designed for use with dask.dataframe.DataFrame.map_partitions.

    Args:
        df (Union[pd.DataFrame, dask.dataframe.DataFrame]): Dataframe to convert.
        tof_column (str): Name of the column containing the time-of-flight steps.
        tof_binwidth (float): Time step size in nanoseconds.
        tof_binning (int): Binning of the time-of-flight steps.
        
    Returns:
        Union[pd.DataFrame, dask.dataframe.DataFrame]: Dataframe with the new column.
    """
    val = df[tof_column].astype(dtype) * tof_binwidth * 2**tof_binning
    return val.astype(dtype)
>>>>>>> 73d9bb5c
<|MERGE_RESOLUTION|>--- conflicted
+++ resolved
@@ -152,7 +152,6 @@
     }
     return df, metadata
 
-<<<<<<< HEAD
 
 def rolling_average_on_acquisition_time(
         df: Union[pd.DataFrame, dask.dataframe.DataFrame], 
@@ -290,7 +289,8 @@
         "sign": signs,
     }    
     return df, metadata
-=======
+
+
 def step2ns(
         df: Union[pd.DataFrame, dask.dataframe.DataFrame],
         tof_column: str, 
@@ -312,5 +312,4 @@
         Union[pd.DataFrame, dask.dataframe.DataFrame]: Dataframe with the new column.
     """
     val = df[tof_column].astype(dtype) * tof_binwidth * 2**tof_binning
-    return val.astype(dtype)
->>>>>>> 73d9bb5c
+    return val.astype(dtype)