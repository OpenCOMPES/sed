--- conflicted
+++ resolved
@@ -899,25 +899,13 @@
         x_center_slider = ipw.FloatSlider(
             value=x_center,
             min=0,
-<<<<<<< HEAD
             max=self._config["momentum"]["detector_ranges"][0][1],
-=======
-            max=self._config.get("momentum", {}).get("detector_ranges", [[0, 2048], [0, 2048]])[0][
-                1
-            ],
->>>>>>> 2e065638
             step=1,
         )
         y_center_slider = ipw.FloatSlider(
             value=x_center,
             min=0,
-<<<<<<< HEAD
             max=self._config["momentum"]["detector_ranges"][1][1],
-=======
-            max=self._config.get("momentum", {}).get("detector_ranges", [[0, 2048], [0, 2048]])[1][
-                1
-            ],
->>>>>>> 2e065638
             step=1,
         )
 
